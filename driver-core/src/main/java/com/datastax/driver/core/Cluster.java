/*
 *      Copyright (C) 2012-2015 DataStax Inc.
 *
 *   Licensed under the Apache License, Version 2.0 (the "License");
 *   you may not use this file except in compliance with the License.
 *   You may obtain a copy of the License at
 *
 *      http://www.apache.org/licenses/LICENSE-2.0
 *
 *   Unless required by applicable law or agreed to in writing, software
 *   distributed under the License is distributed on an "AS IS" BASIS,
 *   WITHOUT WARRANTIES OR CONDITIONS OF ANY KIND, either express or implied.
 *   See the License for the specific language governing permissions and
 *   limitations under the License.
 */
package com.datastax.driver.core;

import java.io.Closeable;
import java.net.InetAddress;
import java.net.InetSocketAddress;
import java.net.UnknownHostException;
import java.util.*;
import java.util.Map.Entry;
import java.util.concurrent.*;
import java.util.concurrent.atomic.AtomicInteger;
import java.util.concurrent.atomic.AtomicReference;

import com.google.common.annotations.VisibleForTesting;
import com.google.common.base.Objects;
import com.google.common.base.Predicates;
import com.google.common.base.Throwables;
import com.google.common.collect.*;
import com.google.common.util.concurrent.*;
import org.slf4j.Logger;
import org.slf4j.LoggerFactory;

import com.datastax.driver.core.exceptions.AuthenticationException;
import com.datastax.driver.core.exceptions.DriverInternalError;
import com.datastax.driver.core.exceptions.NoHostAvailableException;
import com.datastax.driver.core.policies.*;
import com.datastax.driver.core.utils.MoreFutures;

import static com.datastax.driver.core.SchemaElement.KEYSPACE;

/**
 * Information and known state of a Cassandra cluster.
 * <p>
 * This is the main entry point of the driver. A simple example of access to a
 * Cassandra cluster would be:
 * <pre>
 *   Cluster cluster = Cluster.builder().addContactPoint("192.168.0.1").build();
 *   Session session = cluster.connect("db1");
 *
 *   for (Row row : session.execute("SELECT * FROM table1"))
 *       // do something ...
 * </pre>
 * <p>
 * A cluster object maintains a permanent connection to one of the cluster nodes
 * which it uses solely to maintain information on the state and current
 * topology of the cluster. Using the connection, the driver will discover all
 * the nodes currently in the cluster as well as new nodes joining the cluster
 * subsequently.
 */
public class Cluster implements Closeable {

    private static final Logger logger = LoggerFactory.getLogger(Cluster.class);

    @VisibleForTesting
    static final int NEW_NODE_DELAY_SECONDS = SystemProperties.getInt("com.datastax.driver.NEW_NODE_DELAY_SECONDS", 1);
    private static final int NON_BLOCKING_EXECUTOR_SIZE = SystemProperties.getInt("com.datastax.driver.NON_BLOCKING_EXECUTOR_SIZE",
                                                                                  Runtime.getRuntime().availableProcessors());

    private static final ResourceBundle driverProperties = ResourceBundle.getBundle("com.datastax.driver.core.Driver");

    // Some per-JVM number that allows to generate unique cluster names when
    // multiple Cluster instance are created in the same JVM.
    private static final AtomicInteger CLUSTER_ID = new AtomicInteger(0);

    private static final int DEFAULT_THREAD_KEEP_ALIVE = 30;

    private static final int NOTIF_LOCK_TIMEOUT_SECONDS = SystemProperties.getInt("com.datastax.driver.NOTIF_LOCK_TIMEOUT_SECONDS", 60);

    final Manager manager;

    /**
     * Constructs a new Cluster instance.
     * <p>
     * This constructor is mainly exposed so Cluster can be sub-classed as a means to make testing/mocking
     * easier or to "intercept" its method call. Most users shouldn't extend this class however and
     * should prefer either using the {@link #builder} or calling {@link #buildFrom} with a custom
     * Initializer.
     *
     * @param name the name to use for the cluster (this is not the Cassandra cluster name, see {@link #getClusterName}).
     * @param contactPoints the list of contact points to use for the new cluster.
     * @param configuration the configuration for the new cluster.
     */
    protected Cluster(String name, List<InetSocketAddress> contactPoints, Configuration configuration) {
        this(name, contactPoints, configuration, Collections.<Host.StateListener>emptySet());
    }

    /**
     * Constructs a new Cluster instance.
     * <p>
     * This constructor is mainly exposed so Cluster can be sub-classed as a means to make testing/mocking
     * easier or to "intercept" its method call. Most users shouldn't extend this class however and
     * should prefer using the {@link #builder}.
     *
     * @param initializer the initializer to use.
     * @see #buildFrom
     */
    protected Cluster(Initializer initializer) {
        this(initializer.getClusterName(),
             checkNotEmpty(initializer.getContactPoints()),
             initializer.getConfiguration(),
             initializer.getInitialListeners());
    }

    private static List<InetSocketAddress> checkNotEmpty(List<InetSocketAddress> contactPoints) {
        if (contactPoints.isEmpty())
            throw new IllegalArgumentException("Cannot build a cluster without contact points");
        return contactPoints;
    }

    private Cluster(String name, List<InetSocketAddress> contactPoints, Configuration configuration, Collection<Host.StateListener> listeners) {
        this.manager = new Manager(name, contactPoints, configuration, listeners);
    }

    /**
     * Initialize this Cluster instance.
     *
     * This method creates an initial connection to one of the contact points
     * used to construct the {@code Cluster} instance. That connection is then
     * used to populate the cluster {@link Metadata}.
     * <p>
     * Calling this method is optional in the sense that any call to one of the
     * {@code connect} methods of this object will automatically trigger a call
     * to this method beforehand. It is thus only useful to call this method if
     * for some reason you want to populate the metadata (or test that at least
     * one contact point can be reached) without creating a first {@code
     * Session}.
     * <p>
     * Please note that this method only creates one control connection for
     * gathering cluster metadata. In particular, it doesn't create any connection pools.
     * Those are created when a new {@code Session} is created through
     * {@code connect}.
     * <p>
     * This method has no effect if the cluster is already initialized.
     *
     * @return this {@code Cluster} object.
     *
     * @throws NoHostAvailableException if no host amongst the contact points
     * can be reached.
     * @throws AuthenticationException if an authentication error occurs
     * while contacting the initial contact points.
     * @throws IllegalStateException if the Cluster was closed prior to calling
     * this method. This can occur either directly (through {@link #close()} or
     * {@link #closeAsync()}), or as a result of an error while initializing the
     * Cluster.
     */
    public Cluster init() {
        this.manager.init();
        return this;
    }

    /**
     * Build a new cluster based on the provided initializer.
     * <p>
     * Note that for building a cluster pragmatically, Cluster.Builder
     * provides a slightly less verbose shortcut with {@link Builder#build}.
     * <p>
     * Also note that that all the contact points provided by {@code
     * initializer} must share the same port.
     *
     * @param initializer the Cluster.Initializer to use
     * @return the newly created Cluster instance
     *
     * @throws IllegalArgumentException if the list of contact points provided
     * by {@code initializer} is empty or if not all those contact points have the same port.
     */
    public static Cluster buildFrom(Initializer initializer) {
        return new Cluster(initializer);
    }

    /**
     * Creates a new {@link Cluster.Builder} instance.
     * <p>
     * This is a convenience method for {@code new Cluster.Builder()}.
     *
     * @return the new cluster builder.
     */
    public static Cluster.Builder builder() {
        return new Cluster.Builder();
    }

    /**
     * Returns the current version of the driver.
     * <p>
     * This is intended for products that wrap or extend the driver, as a way to check
     * compatibility if end-users override the driver version in their application.
     *
     * @return the version.
     */
    public static String getDriverVersion() {
        return driverProperties.getString("driver.version");
    }

    /**
     * Creates a new session on this cluster but does not initialize it.
     * <p>
     * Because this method does not perform any initialization, it cannot fail.
     * The initialization of the session (the connection of the Session to the
     * Cassandra nodes) will occur if either the {@link Session#init} method is
     * called explicitly, or whenever the returned session object is used.
     * <p>
     * Once a session returned by this method gets initialized (see above), it
     * will be set to no keyspace. If you want to set such session to a
     * keyspace, you will have to explicitly execute a 'USE mykeyspace' query.
     * <p>
     * Note that if you do not particularly need to defer initialization, it is
     * simpler to use one of the {@code connect()} method of this class.
     *
     * @return a new, non-initialized session on this cluster.
     */
    public Session newSession() {
        checkNotClosed(manager);
        return manager.newSession(null);
    }

    /**
     * Creates a new session on this cluster and initialize it.
     * <p>
     * Note that this method will initialize the newly created session, trying
     * to connect to the Cassandra nodes before returning. If you only want to
     * create a Session object without initializing it right away, see
     * {@link #newSession}.
     *
     * @return a new session on this cluster sets to no keyspace.
     *
     * @throws NoHostAvailableException if the Cluster has not been initialized
     * yet ({@link #init} has not be called and this is the first connect call)
     * and no host amongst the contact points can be reached.
     * @throws AuthenticationException if an authentication error occurs while
     * contacting the initial contact points.
     * @throws IllegalStateException if the Cluster was closed prior to calling
     * this method. This can occur either directly (through {@link #close()} or
     * {@link #closeAsync()}), or as a result of an error while initializing the
     * Cluster.
     */
    public Session connect() {
        try {
            return Uninterruptibles.getUninterruptibly(connectAsync());
        } catch (ExecutionException e) {
            throw DriverThrowables.propagateCause(e);
        }
    }

    /**
     * Creates a new session on this cluster, initialize it and sets the
     * keyspace to the provided one.
     * <p>
     * Note that this method will initialize the newly created session, trying
     * to connect to the Cassandra nodes before returning. If you only want to
     * create a Session object without initializing it right away, see
     * {@link #newSession}.
     *
     * @param keyspace The name of the keyspace to use for the created
     * {@code Session}.
     * @return a new session on this cluster sets to keyspace
     * {@code keyspaceName}.
     *
     * @throws NoHostAvailableException if the Cluster has not been initialized
     * yet ({@link #init} has not be called and this is the first connect call)
     * and no host amongst the contact points can be reached, or if no host can
     * be contacted to set the {@code keyspace}.
     * @throws AuthenticationException if an authentication error occurs while
     * contacting the initial contact points.
     * @throws IllegalStateException if the Cluster was closed prior to calling
     * this method. This can occur either directly (through {@link #close()} or
     * {@link #closeAsync()}), or as a result of an error while initializing the
     * Cluster.
     */
    public Session connect(String keyspace) {
        try {
            return Uninterruptibles.getUninterruptibly(connectAsync(keyspace));
        } catch (ExecutionException e) {
            throw DriverThrowables.propagateCause(e);
        }
    }

    /**
     * Creates a new session on this cluster and initializes it asynchronously.
     *
     * This will also initialize the {@code Cluster} if needed; note that cluster
     * initialization happens synchronously on the thread that called this method.
     * Therefore it is recommended to initialize the cluster at application
     * startup, and not rely on this method to do it.
     *
     * @return a future that will complete when the session is fully initialized.
     *
     * @throws NoHostAvailableException if the Cluster has not been initialized
     * yet ({@link #init} has not been called and this is the first connect call)
     * and no host amongst the contact points can be reached.
     *
     * @throws IllegalStateException if the Cluster was closed prior to calling
     * this method. This can occur either directly (through {@link #close()} or
     * {@link #closeAsync()}), or as a result of an error while initializing the
     * Cluster.
     *
     * @see #connect()
     */
    public ListenableFuture<Session> connectAsync() {
        return connectAsync(null);
    }

    /**
     * Creates a new session on this cluster, and initializes it to the given
     * keyspace asynchronously.
     *
     * This will also initialize the {@code Cluster} if needed; note that cluster
     * initialization happens synchronously on the thread that called this method.
     * Therefore it is recommended to initialize the cluster at application
     * startup, and not rely on this method to do it.
     *
     * @param keyspace The name of the keyspace to use for the created
     * {@code Session}.
     * @return a future that will complete when the session is fully initialized.
     *
     * @throws NoHostAvailableException if the Cluster has not been initialized
     * yet ({@link #init} has not been called and this is the first connect call)
     * and no host amongst the contact points can be reached.
     *
     * @throws IllegalStateException if the Cluster was closed prior to calling
     * this method. This can occur either directly (through {@link #close()} or
     * {@link #closeAsync()}), or as a result of an error while initializing the
     * Cluster.
     */
    public ListenableFuture<Session> connectAsync(String keyspace) {
        checkNotClosed(manager);
        init();
        AsyncInitSession session = manager.newSession(keyspace);
        return session.initAsync();
    }

    /**
     * The name of this cluster object.
     * <p>
     * Note that this is not the Cassandra cluster name, but rather a name
     * assigned to this Cluster object. Currently, that name is only used
     * for one purpose: to distinguish exposed JMX metrics when multiple
     * Cluster instances live in the same JVM (which should be rare in the first
     * place). That name can be set at Cluster building time (through
     * {@link Builder#withClusterName} for instance) but will default to a
     * name like {@code cluster1} where each Cluster instance in the same JVM
     * will have a different number.
     *
     * @return the name for this cluster instance.
     */
    public String getClusterName() {
        return manager.clusterName;
    }

    /**
     * Returns read-only metadata on the connected cluster.
     * <p>
     * This includes the known nodes with their status as seen by the driver,
     * as well as the schema definitions. Since this return metadata on the
     * connected cluster, this method may trigger the creation of a connection
     * if none has been established yet (neither {@code init()} nor {@code connect()}
     * has been called yet).
     *
     * @return the cluster metadata.
     *
     * @throws NoHostAvailableException if the Cluster has not been initialized yet
     * and no host amongst the contact points can be reached.
     * @throws AuthenticationException if an authentication error occurs
     * while contacting the initial contact points.
     * @throws IllegalStateException if the Cluster was closed prior to calling
     * this method. This can occur either directly (through {@link #close()} or
     * {@link #closeAsync()}), or as a result of an error while initializing the
     * Cluster.
     */
    public Metadata getMetadata() {
        manager.init();
        return manager.metadata;
    }

    /**
     * The cluster configuration.
     *
     * @return the cluster configuration.
     */
    public Configuration getConfiguration() {
        return manager.configuration;
    }

    /**
     * The cluster metrics.
     *
     * @return the cluster metrics, or {@code null} if metrics collection has
     * been disabled (that is if {@link Configuration#getMetricsOptions}
     * returns {@code null}).
     */
    public Metrics getMetrics() {
        checkNotClosed(manager);
        return manager.metrics;
    }

    /**
     * Registers the provided listener to be notified on hosts
     * up/down/added/removed events.
     * <p>
     * Registering the same listener multiple times is a no-op.
     * <p>
     * Note that while {@link LoadBalancingPolicy} implements
     * {@code Host.StateListener}, the configured load balancing does not
     * need to (and should not) be registered through this method to
     * received host related events.
     *
     * @param listener the new {@link Host.StateListener} to register.
     * @return this {@code Cluster} object;
     */
    public Cluster register(Host.StateListener listener) {
        checkNotClosed(manager);
        manager.listeners.add(listener);
        return this;
    }

    /**
     * Unregisters the provided listener from being notified on hosts events.
     * <p>
     * This method is a no-op if {@code listener} hadn't previously be
     * registered against this Cluster.
     *
     * @param listener the {@link Host.StateListener} to unregister.
     * @return this {@code Cluster} object;
     */
    public Cluster unregister(Host.StateListener listener) {
        checkNotClosed(manager);
        manager.listeners.remove(listener);
        return this;
    }

    /**
     * Registers the provided tracker to be updated with hosts read
     * latencies.
     * <p>
     * Registering the same listener multiple times is a no-op.
     * <p>
     * Be wary that the registered tracker {@code update} method will be call
     * very frequently (at the end of every query to a Cassandra host) and
     * should thus not be costly.
     * <p>
     * The main use case for a {@code LatencyTracker} is so
     * {@link LoadBalancingPolicy} can implement latency awareness
     * Typically, {@link LatencyAwarePolicy} registers  it's own internal
     * {@code LatencyTracker} (automatically, you don't have to call this
     * method directly).
     *
     * @param tracker the new {@link LatencyTracker} to register.
     * @return this {@code Cluster} object;
     */
    public Cluster register(LatencyTracker tracker) {
        checkNotClosed(manager);
        manager.trackers.add(tracker);
        return this;
    }

    /**
     * Unregisters the provided latency tracking from being updated
     * with host read latencies.
     * <p>
     * This method is a no-op if {@code tracker} hadn't previously be
     * registered against this Cluster.
     *
     * @param tracker the {@link LatencyTracker} to unregister.
     * @return this {@code Cluster} object;
     */
    public Cluster unregister(LatencyTracker tracker) {
        checkNotClosed(manager);
        manager.trackers.remove(tracker);
        return this;
    }

    /**
     * Registers the provided listener to be updated with schema change events.
     * <p>
     * Registering the same listener multiple times is a no-op.
     *
     * @param listener the new {@link SchemaChangeListener} to register.
     * @return this {@code Cluster} object;
     */
    public Cluster register(SchemaChangeListener listener) {
        checkNotClosed(manager);
        listener.onRegister(this);
        manager.schemaChangeListeners.add(listener);
        return this;
    }

    /**
     * Unregisters the provided schema change listener from being updated
     * with schema change events.
     * <p>
     * This method is a no-op if {@code listener} hadn't previously be
     * registered against this Cluster.
     *
     * @param listener the {@link SchemaChangeListener} to unregister.
     * @return this {@code Cluster} object;
     */
    public Cluster unregister(SchemaChangeListener listener) {
        checkNotClosed(manager);
        listener.onUnregister(this);
        manager.schemaChangeListeners.remove(listener);
        return this;
    }

    /**
     * Initiates a shutdown of this cluster instance.
     * <p>
     * This method is asynchronous and return a future on the completion
     * of the shutdown process. As soon a the cluster is shutdown, no
     * new request will be accepted, but already submitted queries are
     * allowed to complete. This method closes all connections from all
     * sessions and reclaims all resources used by this Cluster
     * instance.
     * <p>
     * If for some reason you wish to expedite this process, the
     * {@link CloseFuture#force} can be called on the result future.
     * <p>
     * This method has no particular effect if the cluster was already closed
     * (in which case the returned future will return immediately).
     *
     * @return a future on the completion of the shutdown process.
     */
    public CloseFuture closeAsync() {
        return manager.close();
    }

    /**
     * Initiates a shutdown of this cluster instance and blocks until
     * that shutdown completes.
     * <p>
     * This method is a shortcut for {@code closeAsync().get()}.
     */
    public void close() {
        try {
            closeAsync().get();
        } catch (ExecutionException e) {
            throw DriverThrowables.propagateCause(e);
        } catch (InterruptedException e) {
            Thread.currentThread().interrupt();
        }
    }

    /**
     * Whether this Cluster instance has been closed.
     * <p>
     * Note that this method returns true as soon as one of the close methods
     * ({@link #closeAsync} or {@link #close}) has been called, it does not guarantee
     * that the closing is done. If you want to guarantee that the closing is done,
     * you can call {@code close()} and wait until it returns (or call the get method
     * on {@code closeAsync()} with a very short timeout and check this doesn't timeout).
     *
     * @return {@code true} if this Cluster instance has been closed, {@code false}
     * otherwise.
     */
    public boolean isClosed() {
        return manager.closeFuture.get() != null;
    }

    private static void checkNotClosed(Manager manager) {
        if (manager.isClosed())
            throw new IllegalStateException("Can't use this cluster instance because it was previously closed");
    }

    /**
     * Initializer for {@link Cluster} instances.
     * <p>
     * If you want to create a new {@code Cluster} instance programmatically,
     * then it is advised to use {@link Cluster.Builder} which can be obtained from the
     * {@link Cluster#builder} method.
     * <p>
     * But it is also possible to implement a custom {@code Initializer} that
     * retrieves initialization from a web-service or from a configuration file.
     */
    public interface Initializer {

        /**
         * An optional name for the created cluster.
         * <p>
         * Such name is optional (a default name will be created otherwise) and is currently
         * only use for JMX reporting of metrics. See {@link Cluster#getClusterName} for more
         * information.
         *
         * @return the name for the created cluster or {@code null} to use an automatically
         * generated name.
         */
        public String getClusterName();

        /**
         * Returns the initial Cassandra hosts to connect to.
         *
         * @return the initial Cassandra contact points. See {@link Builder#addContactPoint}
         * for more details on contact points.
         */
        public List<InetSocketAddress> getContactPoints();

        /**
         * The configuration to use for the new cluster.
         * <p>
         * Note that some configuration can be modified after the cluster
         * initialization but some others cannot. In particular, the ones that
         * cannot be changed afterwards includes:
         * <ul>
         *   <li>the port use to connect to Cassandra nodes (see {@link ProtocolOptions}).</li>
         *   <li>the policies used (see {@link Policies}).</li>
         *   <li>the authentication info provided (see {@link Configuration}).</li>
         *   <li>whether metrics are enabled (see {@link Configuration}).</li>
         * </ul>
         *
         * @return the configuration to use for the new cluster.
         */
        public Configuration getConfiguration();

        /**
         * Optional listeners to register against the newly created cluster.
         * <p>
         * Note that contrary to listeners registered post Cluster creation,
         * the listeners returned by this method will see {@link Host.StateListener#onAdd}
         * events for the initial contact points.
         *
         * @return a possibly empty collection of {@code Host.StateListener} to register
         * against the newly created cluster.
         */
        public Collection<Host.StateListener> getInitialListeners();
    }

    /**
     * Helper class to build {@link Cluster} instances.
     */
    public static class Builder implements Initializer {

        private String clusterName;
        private final List<InetSocketAddress> addresses = new ArrayList<InetSocketAddress>();
        private final List<InetAddress> rawAddresses = new ArrayList<InetAddress>();
        private int port = ProtocolOptions.DEFAULT_PORT;
        private int maxSchemaAgreementWaitSeconds = ProtocolOptions.DEFAULT_MAX_SCHEMA_AGREEMENT_WAIT_SECONDS;
        private ProtocolVersion protocolVersion;
        private AuthProvider authProvider = AuthProvider.NONE;

        private LoadBalancingPolicy loadBalancingPolicy;
        private ReconnectionPolicy reconnectionPolicy;
        private RetryPolicy retryPolicy;
        private AddressTranslater addressTranslater;
        private TimestampGenerator timestampGenerator;
        private SpeculativeExecutionPolicy speculativeExecutionPolicy;

        private ProtocolOptions.Compression compression = ProtocolOptions.Compression.NONE;
        private SSLOptions sslOptions = null;
        private boolean metricsEnabled = true;
        private boolean jmxEnabled = true;

        private PoolingOptions poolingOptions;
        private SocketOptions socketOptions;
        private QueryOptions queryOptions;

        private NettyOptions nettyOptions = NettyOptions.DEFAULT_INSTANCE;

        private Collection<Host.StateListener> listeners;


        @Override
        public String getClusterName() {
            return clusterName;
        }

        @Override
        public List<InetSocketAddress> getContactPoints() {
            if (rawAddresses.isEmpty())
                return addresses;

            List<InetSocketAddress> allAddresses = new ArrayList<InetSocketAddress>(addresses);
            for (InetAddress address : rawAddresses)
                allAddresses.add(new InetSocketAddress(address, port));
            return allAddresses;
        }

        /**
         * An optional name for the create cluster.
         * <p>
         * Note: this is not related to the Cassandra cluster name (though you
         * are free to provide the same name). See {@link Cluster#getClusterName} for
         * details.
         * <p>
         * If you use this method and create more than one Cluster instance in the
         * same JVM (which should be avoided unless you need to connect to multiple
         * Cassandra clusters), you should make sure each Cluster instance get a
         * unique name or you may have a problem with JMX reporting.
         *
         * @param name the cluster name to use for the created Cluster instance.
         * @return this Builder.
         */
        public Builder withClusterName(String name) {
            this.clusterName = name;
            return this;
        }

        /**
         * The port to use to connect to the Cassandra host.
         * <p>
         * If not set through this method, the default port (9042) will be used
         * instead.
         *
         * @param port the port to set.
         * @return this Builder.
         */
        public Builder withPort(int port) {
            this.port = port;
            return this;
        }

        /**
         * Sets the maximum time to wait for schema agreement before returning from a DDL query.
         * <p>
         * If not set through this method, the default value (10 seconds) will be used.
         *
         * @param maxSchemaAgreementWaitSeconds the new value to set.
         * @return this Builder.
         *
         * @throws IllegalStateException if the provided value is zero or less.
         */
        public Builder withMaxSchemaAgreementWaitSeconds(int maxSchemaAgreementWaitSeconds) {
            if (maxSchemaAgreementWaitSeconds <= 0)
                throw new IllegalArgumentException("Max schema agreement wait must be greater than zero");

            this.maxSchemaAgreementWaitSeconds = maxSchemaAgreementWaitSeconds;
            return this;
        }

        /**
         * The native protocol version to use.
         * <p>
         * The driver supports versions 1 to 3 of the native protocol. Higher versions
         * of the protocol have more features and should be preferred, but this also depends
         * on the Cassandra version:
         *
         * <table>
         *   <caption>Native protocol version to Cassandra version correspondence</caption>
         *   <tr><th>Protocol version</th><th>Minimum Cassandra version</th></tr>
         *   <tr><td>1</td><td>1.2</td></tr>
         *   <tr><td>2</td><td>2.0</td></tr>
         *   <tr><td>3</td><td>2.1</td></tr>
         * </table>
         * <p>
         * By default, the driver will "auto-detect" which protocol version it can use
         * when connecting to the first node. More precisely, it will try first with
         * {@link ProtocolVersion#NEWEST_SUPPORTED}, and if not supported fallback to
         * the highest version supported by the first node it connects to. Please note
         * that once the version is "auto-detected", it won't change: if the first node
         * the driver connects to is a Cassandra 1.2 node and auto-detection is used
         * (the default), then the native protocol version 1 will be use for the lifetime
         * of the Cluster instance.
         * <p>
         * This method allows to force the use of a particular protocol version. Forcing
         * version 1 is always fine since all Cassandra version (at least all those
         * supporting the native protocol in the first place) so far support it. However,
         * please note that a number of features of the driver won't be available if that
         * version of the protocol is in use, including result set paging,
         * {@link BatchStatement}, executing a non-prepared query with binary values
         * ({@link Session#execute(String, Object...)}), ... (those methods will throw
         * an UnsupportedFeatureException). Using the protocol version 1 should thus
         * only be considered when using Cassandra 1.2, until nodes have been upgraded
         * to Cassandra 2.0.
         * <p>
         * If version 2 of the protocol is used, then Cassandra 1.2 nodes will be ignored
         * (the driver won't connect to them).
         * <p>
         * The default behavior (auto-detection) is fine in almost all case, but you may
         * want to force a particular version if you have a Cassandra cluster with mixed
         * 1.2/2.0 nodes (i.e. during a Cassandra upgrade).
         *
         * @param version the native protocol version to use. {@code null} is also supported
         * to trigger auto-detection (see above) but this is the default (so you don't have
         * to call this method for that behavior).
         * @return this Builder.
         */
        public Builder withProtocolVersion(ProtocolVersion version) {
            this.protocolVersion = version;
            return this;
        }

        /**
         * The native protocol version to use, as a number.
         *
         * @param version the native protocol version as a number.
         * @return this Builder.
         * @throws IllegalArgumentException if the number does not correspond to any known
         * native protocol version.
         *
         * @deprecated This method is provided for backward compatibility. Use
         * {@link #withProtocolVersion(ProtocolVersion)} instead.
         */
        @Deprecated
        public Builder withProtocolVersion(int version) {
            this.protocolVersion = ProtocolVersion.fromInt(version);
            return this;
        }

        /**
         * Adds a contact point.
         * <p>
         * Contact points are addresses of Cassandra nodes that the driver uses
         * to discover the cluster topology. Only one contact point is required
         * (the driver will retrieve the address of the other nodes
         * automatically), but it is usually a good idea to provide more than
         * one contact point, because if that single contact point is unavailable,
         * the driver cannot initialize itself correctly.
         * <p>
         * Note that by default (that is, unless you use the {@link #withLoadBalancingPolicy})
         * method of this builder), the first succesfully contacted host will be use
         * to define the local data-center for the client. If follows that if you are
         * running Cassandra in a  multiple data-center setting, it is a good idea to
         * only provided contact points that are in the same datacenter than the client,
         * or to provide manually the load balancing policy that suits your need.
         *
         * @param address the address of the node to connect to
         * @return this Builder.
         *
         * @throws IllegalArgumentException if no IP address for {@code address}
         * could be found
         * @throws SecurityException if a security manager is present and
         * permission to resolve the host name is denied.
         */
        public Builder addContactPoint(String address) {
            // We explicitely check for nulls because InetAdress.getByName() will happily
            // accept it and use localhost (while a null here almost likely mean a user error,
            // not "connect to localhost")
            if (address == null)
                throw new NullPointerException();

            try {
                this.rawAddresses.add(InetAddress.getByName(address));
                return this;
            } catch (UnknownHostException e) {
                throw new IllegalArgumentException(e.getMessage());
            }
        }

        /**
         * Adds contact points.
         * <p>
         * See {@link Builder#addContactPoint} for more details on contact
         * points.
         *
         * @param addresses addresses of the nodes to add as contact point.
         * @return this Builder.
         *
         * @throws IllegalArgumentException if no IP address for at least one
         * of {@code addresses} could be found
         * @throws SecurityException if a security manager is present and
         * permission to resolve the host name is denied.
         *
         * @see Builder#addContactPoint
         */
        public Builder addContactPoints(String... addresses) {
            for (String address : addresses)
                addContactPoint(address);
            return this;
        }

        /**
         * Adds a contact point - or many if it host resolves to multiple <code>InetAddress</code>s (A records).
         * <p>
         *
         * If the host name points to a dns records with multiple a-records, all InetAddresses
         * returned will be used. Make sure that all resulting <code>InetAddress</code>s returned
         * points to the same cluster and datacenter.
         * <p>
         * See {@link Builder#addContactPoint} for more details on contact
         * points and thrown exceptions
         *
         * @param address address of the nodes to look up InetAddresses from to add as contact points.
         * @return this Builder.
         *
         *
         * @see Builder#addContactPoint
         */
        public Builder addContactPoints(String address) {
            // We explicitely check for nulls because InetAdress.getByName() will happily
            // accept it and use localhost (while a null here almost likely mean a user error,
            // not "connect to localhost")
            if (address == null)
                throw new NullPointerException();

            try {
                addContactPoints(InetAddress.getAllByName(address));
            } catch (UnknownHostException e) {
                throw new IllegalArgumentException(e.getMessage());
            }
            return this;
        }

        /**
         * Adds contact points.
         * <p>
         * See {@link Builder#addContactPoint} for more details on contact
         * points.
         *
         * @param addresses addresses of the nodes to add as contact point.
         * @return this Builder.
         *
         * @see Builder#addContactPoint
         */
        public Builder addContactPoints(InetAddress... addresses) {
            Collections.addAll(this.rawAddresses, addresses);
            return this;
        }

        /**
         * Adds contact points.
         *
         * See {@link Builder#addContactPoint} for more details on contact
         * points.
         *
         * @param addresses addresses of the nodes to add as contact point
         * @return this Builder
         *
         * @see Builder#addContactPoint
         */
        public Builder addContactPoints(Collection<InetAddress> addresses) {
            this.rawAddresses.addAll(addresses);
            return this;
        }

        /**
         * Adds contact points.
         * <p>
         * See {@link Builder#addContactPoint} for more details on contact
         * points. Contrarily to other {@code addContactPoints} methods, this method
         * allow to provide a different port for each contact points. Since Cassandra
         * nodes must always all listen on the same port, this is rarelly what you
         * want and most use should prefer other {@code addContactPoints} methods to
         * this one. However, this can be useful if the Cassandra nodes are behind
         * a router and are not accessed directly. Note that if you are in this
         * situtation (Cassandra nodes are behind a router, not directly accessible),
         * you almost surely want to provide a specific {@code AddressTranslater}
         * (through {@link #withAddressTranslater}) to translate actual Cassandra node
         * addresses to the addresses the driver should use, otherwise the driver
         * will not be able to auto-detect new nodes (and will generally not function
         * optimally).
         *
         * @param addresses addresses of the nodes to add as contact point
         * @return this Builder
         *
         * @see Builder#addContactPoint
         */
        public Builder addContactPointsWithPorts(Collection<InetSocketAddress> addresses) {
            this.addresses.addAll(addresses);
            return this;
        }

        /**
         * Configures the load balancing policy to use for the new cluster.
         * <p>
         * If no load balancing policy is set through this method,
         * {@link Policies#defaultLoadBalancingPolicy} will be used instead.
         *
         * @param policy the load balancing policy to use.
         * @return this Builder.
         */
        public Builder withLoadBalancingPolicy(LoadBalancingPolicy policy) {
            this.loadBalancingPolicy = policy;
            return this;
        }

        /**
         * Configures the reconnection policy to use for the new cluster.
         * <p>
         * If no reconnection policy is set through this method,
         * {@link Policies#DEFAULT_RECONNECTION_POLICY} will be used instead.
         *
         * @param policy the reconnection policy to use.
         * @return this Builder.
         */
        public Builder withReconnectionPolicy(ReconnectionPolicy policy) {
            this.reconnectionPolicy = policy;
            return this;
        }

        /**
         * Configures the retry policy to use for the new cluster.
         * <p>
         * If no retry policy is set through this method,
         * {@link Policies#DEFAULT_RETRY_POLICY} will be used instead.
         *
         * @param policy the retry policy to use.
         * @return this Builder.
         */
        public Builder withRetryPolicy(RetryPolicy policy) {
            this.retryPolicy = policy;
            return this;
        }

        /**
         * Configures the address translater to use for the new cluster.
         * <p>
         * See {@link AddressTranslater} for more detail on address translation,
         * but the default translater, {@link IdentityTranslater}, should be
         * correct in most cases. If unsure, stick to the default.
         *
         * @param translater the translater to use.
         * @return this Builder.
         */
        public Builder withAddressTranslater(AddressTranslater translater) {
            this.addressTranslater = translater;
            return this;
        }

        /**
         * Configures the generator that will produce the client-side timestamp sent
         * with each query.
         * <p>
         * This feature is only available with version {@link ProtocolVersion#V3 V3} or
         * above of the native protocol. With earlier versions, timestamps are always
         * generated server-side, and setting a generator through this method will have
         * no effect.
         * <p>
         * If no generator is set through this method, the driver will default to the
         * legacy server-side behavior by using {@link ServerSideTimestampGenerator}.
         *
         * @param timestampGenerator the generator to use.
         * @return this Builder.
         */
        public Builder withTimestampGenerator(TimestampGenerator timestampGenerator) {
            this.timestampGenerator = timestampGenerator;
            return this;
        }

        /**
         * Configures the speculative execution policy to use for the new cluster.
         * <p>
         * If no policy is set through this method, {@link Policies#defaultSpeculativeExecutionPolicy()}
         * will be used instead.
         *
         * @param policy the policy to use.
         * @return this Builder.
         */
        public Builder withSpeculativeExecutionPolicy(SpeculativeExecutionPolicy policy) {
            this.speculativeExecutionPolicy = policy;
            return this;
        }

        /**
         * Uses the provided credentials when connecting to Cassandra hosts.
         * <p>
         * This should be used if the Cassandra cluster has been configured to
         * use the {@code PasswordAuthenticator}. If the the default {@code
         * AllowAllAuthenticator} is used instead, using this method has no
         * effect.
         *
         * @param username the username to use to login to Cassandra hosts.
         * @param password the password corresponding to {@code username}.
         * @return this Builder.
         */
        public Builder withCredentials(String username, String password) {
            this.authProvider = new PlainTextAuthProvider(username, password);
            return this;
        }

        /**
         * Use the specified AuthProvider when connecting to Cassandra
         * hosts.
         * <p>
         * Use this method when a custom authentication scheme is in place.
         * You shouldn't call both this method and {@code withCredentials}
         * on the same {@code Builder} instance as one will supersede the
         * other
         *
         * @param authProvider the {@link AuthProvider} to use to login to
         * Cassandra hosts.
         * @return this Builder
         */
        public Builder withAuthProvider(AuthProvider authProvider) {
            this.authProvider = authProvider;
            return this;
        }

        /**
         * Sets the compression to use for the transport.
         *
         * @param compression the compression to set.
         * @return this Builder.
         *
         * @see ProtocolOptions.Compression
         */
        public Builder withCompression(ProtocolOptions.Compression compression) {
            this.compression = compression;
            return this;
        }

        /**
         * Disables metrics collection for the created cluster (metrics are
         * enabled by default otherwise).
         *
         * @return this builder.
         */
        public Builder withoutMetrics() {
            this.metricsEnabled = false;
            return this;
        }

        /**
         * Enables the use of SSL for the created {@code Cluster}.
         * <p>
         * Calling this method will use default SSL options (see {@link SSLOptions#SSLOptions()}).
         * This is thus a shortcut for {@code withSSL(new SSLOptions())}.
         * <p>
         * Note that if SSL is enabled, the driver will not connect to any
         * Cassandra nodes that doesn't have SSL enabled and it is strongly
         * advised to enable SSL on every Cassandra node if you plan on using
         * SSL in the driver.
         *
         * @return this builder.
         */
        public Builder withSSL() {
            this.sslOptions = new SSLOptions();
            return this;
        }

        /**
         * Enable the use of SSL for the created {@code Cluster} using the provided options.
         *
         * @param sslOptions the SSL options to use.
         *
         * @return this builder.
         */
        public Builder withSSL(SSLOptions sslOptions) {
            this.sslOptions = sslOptions;
            return this;
        }

        /**
         * Register the provided listeners in the newly created cluster.
         * <p>
         * Note: repeated calls to this method will override the previous ones.
         *
         * @param listeners the listeners to register.
         * @return this builder.
         */
        public Builder withInitialListeners(Collection<Host.StateListener> listeners) {
            this.listeners = listeners;
            return this;
        }

        /**
         * Disables JMX reporting of the metrics.
         * <p>
         * JMX reporting is enabled by default (see {@link Metrics}) but can be
         * disabled using this option. If metrics are disabled, this is a
         * no-op.
         *
         * @return this builder.
         */
        public Builder withoutJMXReporting() {
            this.jmxEnabled = false;
            return this;
        }

        /**
         * Sets the PoolingOptions to use for the newly created Cluster.
         * <p>
         * If no pooling options are set through this method, default pooling
         * options will be used.
         *
         * @param options the pooling options to use.
         * @return this builder.
         */
        public Builder withPoolingOptions(PoolingOptions options) {
            this.poolingOptions = options;
            return this;
        }

        /**
         * Sets the SocketOptions to use for the newly created Cluster.
         * <p>
         * If no socket options are set through this method, default socket
         * options will be used.
         *
         * @param options the socket options to use.
         * @return this builder.
         */
        public Builder withSocketOptions(SocketOptions options) {
            this.socketOptions = options;
            return this;
        }

        /**
         * Sets the QueryOptions to use for the newly created Cluster.
         * <p>
         * If no query options are set through this method, default query
         * options will be used.
         *
         * @param options the query options to use.
         * @return this builder.
         */
        public Builder withQueryOptions(QueryOptions options) {
            this.queryOptions = options;
            return this;
        }

        /**
         * Set the {@link NettyOptions} to use for the newly created Cluster.
         * <p>
         * If no Netty options are set through this method, {@link NettyOptions#DEFAULT_INSTANCE}
         * will be used as a default value, which means that no customization will be applied.
         *
         * @param nettyOptions the {@link NettyOptions} to use.
         * @return this builder.
         */
        public Builder withNettyOptions(NettyOptions nettyOptions) {
            this.nettyOptions = nettyOptions;
            return this;
        }

        /**
         * The configuration that will be used for the new cluster.
         * <p>
         * You <b>should not</b> modify this object directly because changes made
         * to the returned object may not be used by the cluster build.
         * Instead, you should use the other methods of this {@code Builder}.
         *
         * @return the configuration to use for the new cluster.
         */
        @Override
        public Configuration getConfiguration() {
            Policies policies = Policies.builder()
                .withLoadBalancingPolicy(loadBalancingPolicy)
                .withReconnectionPolicy(reconnectionPolicy)
                .withRetryPolicy(retryPolicy)
                .withAddressTranslater(addressTranslater)
                .withTimestampGenerator(timestampGenerator)
                .withSpeculativeExecutionPolicy(speculativeExecutionPolicy)
                .build();
            return new Configuration(policies,
                                     new ProtocolOptions(port, protocolVersion, maxSchemaAgreementWaitSeconds, sslOptions, authProvider).setCompression(compression),
                                     poolingOptions == null ? new PoolingOptions() : poolingOptions,
                                     socketOptions == null ? new SocketOptions() : socketOptions,
                                     metricsEnabled ? new MetricsOptions(jmxEnabled) : null,
                                     queryOptions == null ? new QueryOptions() : queryOptions,
                                     nettyOptions);
        }

        @Override
        public Collection<Host.StateListener> getInitialListeners() {
            return listeners == null ? Collections.<Host.StateListener>emptySet() : listeners;
        }

        /**
         * Builds the cluster with the configured set of initial contact points
         * and policies.
         * <p>
         * This is a convenience method for {@code Cluster.buildFrom(this)}.
         *
         * @return the newly built Cluster instance.
         */
        public Cluster build() {
            return Cluster.buildFrom(this);
        }
    }

    static long timeSince(long startNanos, TimeUnit destUnit) {
        return destUnit.convert(System.nanoTime() - startNanos, TimeUnit.NANOSECONDS);
    }

    private static String generateClusterName() {
        return "cluster" + CLUSTER_ID.incrementAndGet();
    }

    /**
     * The sessions and hosts managed by this a Cluster instance.
     * <p>
     * Note: the reason we create a Manager object separate from Cluster is
     * that Manager is not publicly visible. For instance, we wouldn't want
     * user to be able to call the {@link #onUp} and {@link #onDown} methods.
     */
    class Manager implements Connection.DefaultResponseHandler {

        final String clusterName;
        private boolean isInit;
        private volatile boolean isFullyInit;

        // Initial contacts point
        final List<InetSocketAddress> contactPoints;
        final Set<SessionManager> sessions = new CopyOnWriteArraySet<SessionManager>();

        Metadata metadata;
        final Configuration configuration;
        Metrics metrics;

        Connection.Factory connectionFactory;
        ControlConnection controlConnection;

        final ConvictionPolicy.Factory convictionPolicyFactory = new ConvictionPolicy.DefaultConvictionPolicy.Factory();

        ScheduledThreadPoolExecutor reconnectionExecutor;
        ScheduledThreadPoolExecutor scheduledTasksExecutor;

        // Executor used for tasks that shouldn't be executed on an IO thread. Used for short-lived, generally non-blocking tasks
        ListeningExecutorService executor;

        // Work Queue used by executor.
        LinkedBlockingQueue<Runnable> executorQueue;

        // An executor for tasks that might block some time, like creating new connection, but are generally not too critical.
        ListeningExecutorService blockingExecutor;

        // Work Queue used by blockingExecutor.
        LinkedBlockingQueue<Runnable> blockingExecutorQueue;

        ConnectionReaper reaper;

        final AtomicReference<CloseFuture> closeFuture = new AtomicReference<CloseFuture>();

        // All the queries that have been prepared (we keep them so we can re-prepared them when a node fail or a
        // new one join the cluster).
        // Note: we could move this down to the session level, but since prepared statement are global to a node,
        // this would yield a slightly less clear behavior.
        ConcurrentMap<MD5Digest, PreparedStatement> preparedQueries;

        final Set<Host.StateListener> listeners;
        final Set<LatencyTracker> trackers = new CopyOnWriteArraySet<LatencyTracker>();
        final Set<SchemaChangeListener> schemaChangeListeners = new  CopyOnWriteArraySet<SchemaChangeListener>();

        EventDebouncer<NodeListRefreshRequest> nodeListRefreshRequestDebouncer;
        EventDebouncer<NodeRefreshRequest> nodeRefreshRequestDebouncer;
        EventDebouncer<SchemaRefreshRequest> schemaRefreshRequestDebouncer;

        private Manager(String clusterName, List<InetSocketAddress> contactPoints, Configuration configuration, Collection<Host.StateListener> listeners) {
            this.clusterName = clusterName == null ? generateClusterName() : clusterName;
            this.configuration = configuration;
            this.contactPoints = contactPoints;
            this.listeners = new CopyOnWriteArraySet<Host.StateListener>(listeners);
        }

        // Initialization is not too performance intensive and in practice there shouldn't be contention
        // on it so synchronized is good enough.
        synchronized void init() {
            checkNotClosed(this);
            if (isInit)
                return;
            isInit = true;

            logger.debug("Starting new cluster with contact points " + contactPoints);

            this.configuration.register(this);

            this.executorQueue = new LinkedBlockingQueue<Runnable>();
            this.executor = makeExecutor(NON_BLOCKING_EXECUTOR_SIZE, "worker", executorQueue);
            this.blockingExecutorQueue = new LinkedBlockingQueue<Runnable>();
            this.blockingExecutor = makeExecutor(2, "blocking-task-worker", blockingExecutorQueue);
            this.reconnectionExecutor = new ScheduledThreadPoolExecutor(2, threadFactory("reconnection"));
            // scheduledTasksExecutor is used to process C* notifications. So having it mono-threaded ensures notifications are
            // applied in the order received.
            this.scheduledTasksExecutor = new ScheduledThreadPoolExecutor(1, threadFactory("scheduled-task-worker"));

            this.reaper = new ConnectionReaper(this);
            this.metadata = new Metadata(this);
            this.connectionFactory = new Connection.Factory(this, configuration);
            this.controlConnection = new ControlConnection(this);
            this.metrics = configuration.getMetricsOptions() == null ? null : new Metrics(this);
            this.preparedQueries = new MapMaker().weakValues().makeMap();

            // create debouncers - at this stage, they are not running yet
            QueryOptions queryOptions = configuration.getQueryOptions();
            this.nodeListRefreshRequestDebouncer = new EventDebouncer<NodeListRefreshRequest>(
                "Node list refresh",
                scheduledTasksExecutor,
                new NodeListRefreshRequestDeliveryCallback(),
                queryOptions.getRefreshNodeListIntervalMillis(),
                queryOptions.getMaxPendingRefreshNodeListRequests());
            this.nodeRefreshRequestDebouncer = new EventDebouncer<NodeRefreshRequest>(
                "Node refresh",
                scheduledTasksExecutor,
                new NodeRefreshRequestDeliveryCallback(),
                queryOptions.getRefreshNodeIntervalMillis(),
                queryOptions.getMaxPendingRefreshNodeRequests());
            this.schemaRefreshRequestDebouncer = new EventDebouncer<SchemaRefreshRequest>(
                "Schema refresh",
                scheduledTasksExecutor,
                new SchemaRefreshRequestDeliveryCallback(),
                queryOptions.getRefreshSchemaIntervalMillis(),
                queryOptions.getMaxPendingRefreshSchemaRequests());

            this.scheduledTasksExecutor.scheduleWithFixedDelay(new CleanupIdleConnectionsTask(), 10, 10, TimeUnit.SECONDS);

            for (InetSocketAddress address : contactPoints) {
                // We don't want to signal -- call onAdd() -- because nothing is ready
                // yet (loadbalancing policy, control connection, ...). All we want is
                // create the Host object so we can initialize the control connection.
                metadata.add(address);
            }

            // At this stage, metadata.allHosts() only contains the contact points, that's what we want to pass to LBP.init().
            // But the control connection will initialize first and discover more hosts, so make a copy.
            Set<Host> contactPointHosts = Sets.newHashSet(metadata.allHosts());

            try {
<<<<<<< HEAD
                try {
                    controlConnection.connect();
                } catch (UnsupportedProtocolVersionException e) {
                    logger.debug("Cannot connect with protocol {}, trying {}", e.unsupportedVersion, e.serverVersion);
=======
                while (true) {
                    try {
                        Collection<Host> allHosts = metadata.allHosts();

                        // At this stage, metadata.allHosts() only contains the contact points, that's what we want to pass to LBP.init().
                        // But the control connection will initialize first and discover more hosts, so make a copy.
                        Set<Host> contactPointHosts = Sets.newHashSet(allHosts);
>>>>>>> dc32a6db

                    connectionFactory.protocolVersion = e.serverVersion;
                    try {
                        controlConnection.connect();
<<<<<<< HEAD
                    } catch (UnsupportedProtocolVersionException e1) {
                        throw new DriverInternalError("Cannot connect to node with its own version, this makes no sense", e);
                    }
                }
=======
                        if (connectionFactory.protocolVersion < 0)
                            connectionFactory.protocolVersion = 2;

                        // The control connection can mark hosts down if it failed to connect to them, or remove them if they weren't found
                        // in the control host's system.peers. Separate them:
                        Set<Host> downContactPointHosts = Sets.newHashSet();
                        Set<Host> removedContactPointHosts = Sets.newHashSet();
                        for (Host host : contactPointHosts) {
                            if (!allHosts.contains(host))
                                removedContactPointHosts.add(host);
                            else if (host.state == Host.State.DOWN)
                                downContactPointHosts.add(host);
                        }
                        contactPointHosts.removeAll(removedContactPointHosts);
                        contactPointHosts.removeAll(downContactPointHosts);

                        // Now that the control connection is ready, we have all the information we need about the nodes (datacenter,
                        // rack...) to initialize the load balancing policy
                        loadBalancingPolicy().init(Cluster.this, contactPointHosts);
                        speculativeRetryPolicy().init(Cluster.this);

                        for (Host host : removedContactPointHosts) {
                            loadBalancingPolicy().onRemove(host);
                            for (Host.StateListener listener : listeners)
                                listener.onRemove(host);
                        }
                        for (Host host : downContactPointHosts) {
                            loadBalancingPolicy().onDown(host);
                            for (Host.StateListener listener : listeners)
                                listener.onDown(host);
                        }

                        for (Host host : allHosts) {
                            // If the host is down at this stage, it's a contact point that the control connection failed to reach.
                            // Reconnection attempts are already scheduled, and the LBP and listeners have been notified above.
                            if (host.state == Host.State.DOWN) continue;

                            // Otherwise, we want to do the equivalent of onAdd(). But since we know for sure that no sessions or prepared
                            // statements exist at this point, we can skip some of the steps (plus this avoids scheduling concurrent pool
                            // creations if a session is created right after this method returns).
                            logger.info("New Cassandra host {} added", host);
>>>>>>> dc32a6db

                // The control connection can mark hosts down if it failed to connect to them, separate them
                Set<Host> downContactPointHosts = Sets.newHashSet();
                for (Host host : contactPointHosts)
                    if (host.state == Host.State.DOWN)
                        downContactPointHosts.add(host);
                contactPointHosts.removeAll(downContactPointHosts);

                // Now that the control connection is ready, we have all the information we need about the nodes (datacenter,
                // rack...) to initialize the load balancing policy
                loadBalancingPolicy().init(Cluster.this, contactPointHosts);
                speculativeRetryPolicy().init(Cluster.this);
                for (Host host : downContactPointHosts) {
                    loadBalancingPolicy().onDown(host);
                    for (Host.StateListener listener : listeners)
                        listener.onDown(host);
                }

                configuration.getPoolingOptions().setProtocolVersion(protocolVersion());

                for (Host host : metadata.allHosts()) {
                    // If the host is down at this stage, it's a contact point that the control connection failed to reach.
                    // Reconnection attempts are already scheduled, and the LBP and listeners have been notified above.
                    if (host.state == Host.State.DOWN) continue;

<<<<<<< HEAD
                    // Otherwise, we want to do the equivalent of onAdd(). But since we know for sure that no sessions or prepared
                    // statements exist at this point, we can skip some of the steps (plus this avoids scheduling concurrent pool
                    // creations if a session is created right after this method returns).
                    logger.info("New Cassandra host {} added", host);
=======
                            for (Host.StateListener listener : listeners)
                                listener.onAdd(host);
                        }

                        // start debouncers
                        this.nodeListRefreshRequestDebouncer.start();
                        this.schemaRefreshRequestDebouncer.start();
                        this.nodeRefreshRequestDebouncer.start();

                        isFullyInit = true;
>>>>>>> dc32a6db

                    if (!connectionFactory.protocolVersion.isSupportedBy(host)) {
                        logUnsupportedVersionProtocol(host, connectionFactory.protocolVersion);
                        return;
                    }
                    
                    if (!contactPointHosts.contains(host))
                        loadBalancingPolicy().onAdd(host);

                    host.setUp();

                    for (Host.StateListener listener : listeners)
                        listener.onAdd(host);
                }
                isFullyInit = true;
            } catch (NoHostAvailableException e) {
                close();
                throw e;
            }
        }

        ProtocolVersion protocolVersion() {
            return connectionFactory.protocolVersion;
        }

        ThreadFactory threadFactory(String name) {
            return new ThreadFactoryBuilder().setNameFormat(clusterName + "-" + name + "-%d").build();
        }

        private ListeningExecutorService makeExecutor(int threads, String name, LinkedBlockingQueue<Runnable> workQueue) {
            ThreadPoolExecutor executor = new ThreadPoolExecutor(threads,
                threads,
                DEFAULT_THREAD_KEEP_ALIVE,
                TimeUnit.SECONDS,
                workQueue,
                threadFactory(name));

            executor.allowCoreThreadTimeOut(true);
            return MoreExecutors.listeningDecorator(executor);
        }

        Cluster getCluster() {
            return Cluster.this;
        }

        LoadBalancingPolicy loadBalancingPolicy() {
            return configuration.getPolicies().getLoadBalancingPolicy();
        }

        SpeculativeExecutionPolicy speculativeRetryPolicy() {
            return configuration.getPolicies().getSpeculativeExecutionPolicy();
        }

        ReconnectionPolicy reconnectionPolicy() {
            return configuration.getPolicies().getReconnectionPolicy();
        }

        InetSocketAddress translateAddress(InetAddress address) {
            InetSocketAddress sa = new InetSocketAddress(address, connectionFactory.getPort());
            InetSocketAddress translated = configuration.getPolicies().getAddressTranslater().translate(sa);
            return translated == null ? sa : translated;
        }

        private AsyncInitSession newSession(String keyspace) {
            SessionManager session = new SessionManager(Cluster.this, keyspace);
            sessions.add(session);
            return session;
        }

        boolean removeSession(Session session) {
            return sessions.remove(session);
        }

        void reportLatency(Host host, Statement statement, Exception exception, long latencyNanos) {
            for (LatencyTracker tracker : trackers) {
                tracker.update(host, statement, exception, latencyNanos);
            }
        }

        boolean isClosed() {
            return closeFuture.get() != null;
        }

        private CloseFuture close() {

            CloseFuture future = closeFuture.get();
            if (future != null)
                return future;

            if (isInit) {
                logger.debug("Shutting down");

                // stop debouncers
                nodeListRefreshRequestDebouncer.stop();
                nodeRefreshRequestDebouncer.stop();
                schemaRefreshRequestDebouncer.stop();

                // If we're shutting down, there is no point in waiting on scheduled reconnections, nor on notifications
                // delivery or blocking tasks so we use shutdownNow
                shutdownNow(reconnectionExecutor);
                shutdownNow(scheduledTasksExecutor);
                shutdownNow(blockingExecutor);

                // but for the worker executor, we want to let submitted tasks finish unless the shutdown is forced.
                executor.shutdown();

                // We also close the metrics
                if (metrics != null)
                    metrics.shutdown();

                // And the load balancing policy
                LoadBalancingPolicy loadBalancingPolicy = loadBalancingPolicy();
                if (loadBalancingPolicy instanceof CloseableLoadBalancingPolicy)
                    ((CloseableLoadBalancingPolicy)loadBalancingPolicy).close();

                speculativeRetryPolicy().close();

                AddressTranslater translater = configuration.getPolicies().getAddressTranslater();
                if (translater instanceof CloseableAddressTranslater)
                    ((CloseableAddressTranslater)translater).close();

                for (SchemaChangeListener listener : schemaChangeListeners) {
                    listener.onUnregister(Cluster.this);
                }

                // Then we shutdown all connections
                List<CloseFuture> futures = new ArrayList<CloseFuture>(sessions.size() + 1);
                futures.add(controlConnection.closeAsync());
                for (Session session : sessions)
                    futures.add(session.closeAsync());

                future = new ClusterCloseFuture(futures);
                // The rest will happen asynchronously, when all connections are successfully closed
            } else {
                future = CloseFuture.immediateFuture();
            }

            return closeFuture.compareAndSet(null, future)
                ? future
                : closeFuture.get(); // We raced, it's ok, return the future that was actually set
        }

        private void shutdownNow(ExecutorService executor) {
            List<Runnable> pendingTasks = executor.shutdownNow();
            // If some tasks were submitted to this executor but not yet commenced, make sure the corresponding futures complete
            for (Runnable pendingTask : pendingTasks) {
                if (pendingTask instanceof FutureTask<?>)
                    ((FutureTask<?>)pendingTask).cancel(false);
            }
        }

        void logUnsupportedVersionProtocol(Host host, ProtocolVersion version) {
            logger.warn("Detected added or restarted Cassandra host {} but ignoring it since it does not support the version {} of the native "
                      + "protocol which is currently in use. If you want to force the use of a particular version of the native protocol, use "
                      + "Cluster.Builder#usingProtocolVersion() when creating the Cluster instance.", host, version);
        }

        void logClusterNameMismatch(Host host, String expectedClusterName, String actualClusterName) {
            logger.warn("Detected added or restarted Cassandra host {} but ignoring it since its cluster name '{}' does not match the one "
                    + "currently known ({})",
                host, actualClusterName, expectedClusterName);
        }

        public ListenableFuture<?> triggerOnUp(final Host host) {
            return executor.submit(new ExceptionCatchingRunnable() {
                @Override
                public void runMayThrow() throws InterruptedException, ExecutionException {
                    onUp(host, null);
                }
            });
        }

        // Use triggerOnUp unless you're sure you want to run this on the current thread.
        private void onUp(final Host host, Connection reusedConnection) throws InterruptedException, ExecutionException {
            if (isClosed())
                return;

            if (!connectionFactory.protocolVersion.isSupportedBy(host)) {
                logUnsupportedVersionProtocol(host, connectionFactory.protocolVersion);
                return;
            }

            try {

                boolean locked = host.notificationsLock.tryLock(NOTIF_LOCK_TIMEOUT_SECONDS, TimeUnit.SECONDS);
                if (!locked) {
                    logger.warn("Could not acquire notifications lock within {} seconds, ignoring UP notification for {}", NOTIF_LOCK_TIMEOUT_SECONDS, host);
                    return;
                }
                try {
                    
                    // We don't want to use the public Host.isUp() as this would make us skip the rest for suspected hosts
                    if (host.state == Host.State.UP)
                        return;

                    Host.statesLogger.debug("[{}] marking host UP", host);

                    // If there is a reconnection attempt scheduled for that node, cancel it
                    Future<?> scheduledAttempt = host.reconnectionAttempt.getAndSet(null);
                    if (scheduledAttempt != null) {
                        logger.debug("Cancelling reconnection attempt since node is UP");
                        scheduledAttempt.cancel(false);
                    }

                    try {
                        if (getCluster().getConfiguration().getQueryOptions().isReprepareOnUp())
                            reusedConnection = prepareAllQueries(host, reusedConnection);
                    } catch (InterruptedException e) {
                        Thread.currentThread().interrupt();
                        // Don't propagate because we don't want to prevent other listener to run
                    } catch (UnsupportedProtocolVersionException e) {
                        logUnsupportedVersionProtocol(host, e.unsupportedVersion);
                        return;
                    } catch (ClusterNameMismatchException e) {
                        logClusterNameMismatch(host, e.expectedClusterName, e.actualClusterName);
                        return;
                    }

                    // Session#onUp() expects the load balancing policy to have been updated first, so that
                    // Host distances are up to date. This mean the policy could return the node before the
                    // new pool have been created. This is harmless if there is no prior pool since RequestHandler
                    // will ignore the node, but we do want to make sure there is no prior pool so we don't
                    // query from a pool we will shutdown right away.
                    for (SessionManager s : sessions)
                        s.removePool(host);
                    loadBalancingPolicy().onUp(host);
                    controlConnection.onUp(host);

                    logger.trace("Adding/renewing host pools for newly UP host {}", host);

                    List<ListenableFuture<Boolean>> futures = Lists.newArrayListWithCapacity(sessions.size());
                    for (SessionManager s : sessions)
                        futures.add(s.forceRenewPool(host, reusedConnection));

                    try {
                        // Only mark the node up once all session have re-added their pool (if the load-balancing
                        // policy says it should), so that Host.isUp() don't return true before we're reconnected
                        // to the node.
                        List<Boolean> poolCreationResults = Futures.allAsList(futures).get();

                        // If any of the creation failed, they will have signaled a connection failure
                        // which will trigger a reconnection to the node. So don't bother marking UP.
                        if (Iterables.any(poolCreationResults, Predicates.equalTo(false))) {
                            logger.debug("Connection pool cannot be created, not marking {} UP", host);
                            return;
                        }

                        host.setUp();

                        for (Host.StateListener listener : listeners)
                            listener.onUp(host);

                    } catch (ExecutionException e) {
                        Throwable t = e.getCause();
                        // That future is not really supposed to throw unexpected exceptions
                        if (!(t instanceof InterruptedException) && !(t instanceof CancellationException))
                            logger.error("Unexpected error while marking node UP: while this shouldn't happen, this shouldn't be critical", t);
                    }

                    // Now, check if there isn't pools to create/remove following the addition.
                    // We do that now only so that it's not called before we've set the node up.
                    for (SessionManager s : sessions)
                        s.updateCreatedPools().get();

                } finally {
                    host.notificationsLock.unlock();
                }

            } finally {
                if (reusedConnection != null && !reusedConnection.hasOwner())
                    reusedConnection.closeAsync();
            }
        }

        public ListenableFuture<?> triggerOnDown(final Host host, boolean startReconnection) {
            return triggerOnDown(host, false, startReconnection);
        }

        public ListenableFuture<?> triggerOnDown(final Host host, final boolean isHostAddition, final boolean startReconnection) {
            return executor.submit(new ExceptionCatchingRunnable() {
                @Override
                public void runMayThrow() throws InterruptedException, ExecutionException {
                    onDown(host, isHostAddition, startReconnection);
                }
            });
        }

        // Use triggerOnDown unless you're sure you want to run this on the current thread.
        private void onDown(final Host host, final boolean isHostAddition, boolean startReconnection) throws InterruptedException, ExecutionException {
            if (isClosed())
                return;

            boolean locked = host.notificationsLock.tryLock(NOTIF_LOCK_TIMEOUT_SECONDS, TimeUnit.SECONDS);
            if (!locked) {
                logger.warn("Could not acquire notifications lock within {} seconds, ignoring DOWN notification for {}", NOTIF_LOCK_TIMEOUT_SECONDS, host);
                return;
            }
            try {

                // Note: we don't want to skip that method if !host.isUp() because we set isUp
                // late in onUp, and so we can rely on isUp if there is an error during onUp.
                // But if there is a reconnection attempt in progress already, then we know
                // we've already gone through that method since the last successful onUp(), so
                // we're good skipping it.
                if (host.reconnectionAttempt.get() != null) {
                    logger.debug("Aborting onDown because a reconnection is running on DOWN host {}", host);
                    return;
                }

                Host.statesLogger.debug("[{}] marking host DOWN", host);

                // Remember if we care about this node at all. We must call this before
                // we've signalled the load balancing policy, since most policy will always
                // IGNORE down nodes anyway.
                HostDistance distance = loadBalancingPolicy().distance(host);

                boolean wasUp = host.isUp();
                host.setDown();

                loadBalancingPolicy().onDown(host);
                controlConnection.onDown(host);
                for (SessionManager s : sessions)
                    s.onDown(host);

                // Contrarily to other actions of that method, there is no reason to notify listeners
                // unless the host was UP at the beginning of this function since even if a onUp fail
                // mid-method, listeners won't have been notified of the UP.
                if (wasUp) {
                    for (Host.StateListener listener : listeners)
                        listener.onDown(host);
                }

                // Don't start a reconnection if we ignore the node anyway (JAVA-314)
                if (distance == HostDistance.IGNORED || !startReconnection)
                    return;

                startPeriodicReconnectionAttempt(host, isHostAddition);
            } finally {
                host.notificationsLock.unlock();
            }
        }

        void startPeriodicReconnectionAttempt(final Host host, final boolean isHostAddition) {
            new AbstractReconnectionHandler(host.toString(), reconnectionExecutor, reconnectionPolicy().newSchedule(), host.reconnectionAttempt) {

                protected Connection tryReconnect() throws ConnectionException, InterruptedException, UnsupportedProtocolVersionException, ClusterNameMismatchException {
                    return connectionFactory.open(host);
                }

                protected void onReconnection(Connection connection) {
                    // Make sure we have up-to-date infos on that host before adding it (so we typically
                    // catch that an upgraded node uses a new cassandra version).
                    if (controlConnection.refreshNodeInfo(host)) {
                        logger.debug("Successful reconnection to {}, setting host UP", host);
                        try {
                            if (isHostAddition)
                                onAdd(host, connection);
                            else
                                onUp(host, connection);
                        } catch (InterruptedException e) {
                            Thread.currentThread().interrupt();
                        } catch (Exception e) {
                            logger.error("Unexpected error while setting node up", e);
                        }
                    } else {
                        logger.debug("Not enough info for {}, ignoring host", host);
                        connection.closeAsync();
                    }
                }

                protected boolean onConnectionException(ConnectionException e, long nextDelayMs) {
                    if (logger.isDebugEnabled())
                        logger.debug("Failed reconnection to {} ({}), scheduling retry in {} milliseconds", host, e.getMessage(), nextDelayMs);
                    return true;
                }

                protected boolean onUnknownException(Exception e, long nextDelayMs) {
                    logger.error(String.format("Unknown error during reconnection to %s, scheduling retry in %d milliseconds", host, nextDelayMs), e);
                    return true;
                }

                protected boolean onAuthenticationException(AuthenticationException e, long nextDelayMs) {
                    logger.error(String.format("Authentication error during reconnection to %s, scheduling retry in %d milliseconds", host, nextDelayMs), e);
                    return true;
                }

            }.start();
        }

        void startSingleReconnectionAttempt(final Host host) {
            if (isClosed() || host.isUp())
                return;

            logger.debug("Scheduling one-time reconnection to {}", host);

            // Setting an initial delay of 0 to start immediately, and all the exception handlers return false to prevent further attempts
            new AbstractReconnectionHandler(host.toString(), reconnectionExecutor, reconnectionPolicy().newSchedule(), host.reconnectionAttempt, 0) {

                protected Connection tryReconnect() throws ConnectionException, InterruptedException, UnsupportedProtocolVersionException, ClusterNameMismatchException {
                    return connectionFactory.open(host);
                }

                protected void onReconnection(Connection connection) {
                    // Make sure we have up-to-date infos on that host before adding it (so we typically
                    // catch that an upgraded node uses a new cassandra version).
                    if (controlConnection.refreshNodeInfo(host)) {
                        logger.debug("Successful reconnection to {}, setting host UP", host);
                        try {
                            onUp(host, connection);
                        } catch (InterruptedException e) {
                            Thread.currentThread().interrupt();
                        } catch (Exception e) {
                            logger.error("Unexpected error while setting node up", e);
                        }
                    } else {
                        logger.debug("Not enough info for {}, ignoring host", host);
                        connection.closeAsync();
                    }
                }

                protected boolean onConnectionException(ConnectionException e, long nextDelayMs) {
                    if (logger.isDebugEnabled())
                        logger.debug("Failed one-time reconnection to {} ({})", host, e.getMessage());
                    return false;
                }

                protected boolean onUnknownException(Exception e, long nextDelayMs) {
                    logger.error(String.format("Unknown error during one-time reconnection to %s", host), e);
                    return false;
                }

                protected boolean onAuthenticationException(AuthenticationException e, long nextDelayMs) {
                    logger.error(String.format("Authentication error during one-time reconnection to %s", host), e);
                    return false;
                }
            }.start();
        }

        public ListenableFuture<?> triggerOnAdd(final Host host) {
            return executor.submit(new ExceptionCatchingRunnable() {
                @Override
                public void runMayThrow() throws InterruptedException, ExecutionException {
                    onAdd(host, null);
                }
            });
        }

        // Use triggerOnAdd unless you're sure you want to run this on the current thread.
        private void onAdd(final Host host, Connection reusedConnection) throws InterruptedException, ExecutionException {
            if (isClosed())
                return;

<<<<<<< HEAD
            logger.info("New Cassandra host {} added", host);

            if (!connectionFactory.protocolVersion.isSupportedBy(host)) {
                logUnsupportedVersionProtocol(host, connectionFactory.protocolVersion);
=======
            if (connectionFactory.protocolVersion == 2 && !supportsProtocolV2(host)) {
                logUnsupportedVersionProtocol(host);
>>>>>>> dc32a6db
                return;
            }

            try {

                boolean locked = host.notificationsLock.tryLock(NOTIF_LOCK_TIMEOUT_SECONDS, TimeUnit.SECONDS);
                if (!locked) {
                    logger.warn("Could not acquire notifications lock within {} seconds, ignoring ADD notification for {}", NOTIF_LOCK_TIMEOUT_SECONDS, host);
                    return;
                }
                try {
                    Host.statesLogger.debug("[{}] adding host", host);

                    // Adds to the load balancing first and foremost, as doing so might change the decision
                    // it will make for distance() on that node (not likely but we leave that possibility).
                    // This does mean the policy may start returning that node for query plan, but as long
                    // as no pools have been created (below) this will be ignored by RequestHandler so it's fine.
                    loadBalancingPolicy().onAdd(host);

                    // Next, if the host should be ignored, well, ignore it.
                    if (loadBalancingPolicy().distance(host) == HostDistance.IGNORED) {
                        // We still mark the node UP though as it should be (and notifiy the listeners).
                        // We'll mark it down if we have  a notification anyway and we've documented that especially
                        // for IGNORED hosts, the isUp() method was a best effort guess
                        host.setUp();
                        for (Host.StateListener listener : listeners)
                            listener.onAdd(host);
                        return;
                    }

                    try {
                        reusedConnection = prepareAllQueries(host, reusedConnection);
                    } catch (InterruptedException e) {
                        Thread.currentThread().interrupt();
                        // Don't propagate because we don't want to prevent other listener to run
                    } catch (UnsupportedProtocolVersionException e) {
                        logUnsupportedVersionProtocol(host, e.unsupportedVersion);
                        return;
                    } catch (ClusterNameMismatchException e) {
                        logClusterNameMismatch(host, e.expectedClusterName, e.actualClusterName);
                        return;
                    }

                    controlConnection.onAdd(host);

                    List<ListenableFuture<Boolean>> futures = Lists.newArrayListWithCapacity(sessions.size());
                    for (SessionManager s : sessions)
                        futures.add(s.maybeAddPool(host, reusedConnection, false));

                    try {
                        // Only mark the node up once all session have added their pool (if the load-balancing
                        // policy says it should), so that Host.isUp() don't return true before we're reconnected
                        // to the node.
                        List<Boolean> poolCreationResults = Futures.allAsList(futures).get();

                        // If any of the creation failed, they will have signaled a connection failure
                        // which will trigger a reconnection to the node. So don't bother marking UP.
                        if (Iterables.any(poolCreationResults, Predicates.equalTo(false))) {
                            logger.debug("Connection pool cannot be created, not marking {} UP", host);
                            return;
                        }

                        host.setUp();

                        for (Host.StateListener listener : listeners)
                            listener.onAdd(host);

                    } catch (ExecutionException e) {
                        Throwable t = e.getCause();
                        // That future is not really supposed to throw unexpected exceptions
                        if (!(t instanceof InterruptedException) && !(t instanceof CancellationException))
                            logger.error("Unexpected error while adding node: while this shouldn't happen, this shouldn't be critical", t);
                    }

                    // Now, check if there isn't pools to create/remove following the addition.
                    // We do that now only so that it's not called before we've set the node up.
                    for (SessionManager s : sessions)
                        s.updateCreatedPools().get();

                } finally {
                    host.notificationsLock.unlock();
                }

            } finally {
                if (reusedConnection != null && !reusedConnection.hasOwner())
                    reusedConnection.closeAsync();
            }
        }

        public ListenableFuture<?> triggerOnRemove(final Host host) {
            return executor.submit(new ExceptionCatchingRunnable() {
                @Override
                public void runMayThrow() throws InterruptedException, ExecutionException {
                    onRemove(host);
                }
            });
        }

        // Use triggerOnRemove unless you're sure you want to run this on the current thread.
        private void onRemove(Host host) throws InterruptedException, ExecutionException {
            if (isClosed())
                return;

            boolean locked = host.notificationsLock.tryLock(NOTIF_LOCK_TIMEOUT_SECONDS, TimeUnit.SECONDS);
            if (!locked) {
                logger.warn("Could not acquire notifications lock within {} seconds, ignoring REMOVE notification for {}", NOTIF_LOCK_TIMEOUT_SECONDS, host);
                return;
            }
            try {

                host.setDown();

                Host.statesLogger.debug("[{}] removing host", host);

                loadBalancingPolicy().onRemove(host);
                controlConnection.onRemove(host);
                for (SessionManager s : sessions)
                    s.onRemove(host);

                for (Host.StateListener listener : listeners)
                    listener.onRemove(host);
            } finally {
                host.notificationsLock.unlock();
            }
        }

        public boolean signalConnectionFailure(Host host, ConnectionException exception,
                                               boolean connectionInitialized, boolean isHostAddition) {
            // Don't signal failure until we've fully initialized the controlConnection as this might mess up with
            // the protocol detection
            if (!isFullyInit || isClosed())
                return true;

            boolean isDown = host.convictionPolicy.signalConnectionFailure(exception, connectionInitialized);
            if (isDown)
                triggerOnDown(host, isHostAddition, true);
            return isDown;
        }

        public void removeHost(Host host, boolean isInitialConnection) {
            if (host == null)
                return;

            if (metadata.remove(host)) {
                if (isInitialConnection) {
                    logger.warn("You listed {} in your contact points, but it wasn't found in the control host's system.peers at startup", host);
                } else {
                    logger.info("Cassandra host {} removed", host);
                    triggerOnRemove(host);
                }
            }
        }

        public void ensurePoolsSizing() {
            if (protocolVersion().compareTo(ProtocolVersion.V3) >= 0)
                return;

            for (SessionManager session : sessions) {
                for (HostConnectionPool pool : session.pools.values())
                    pool.ensureCoreConnections();
            }
        }

        public PreparedStatement addPrepared(PreparedStatement stmt) {
            PreparedStatement previous = preparedQueries.putIfAbsent(stmt.getPreparedId().id, stmt);
            if (previous != null) {
                logger.warn("Re-preparing already prepared query {}. Please note that preparing the same query more than once is "
                          + "generally an anti-pattern and will likely affect performance. Consider preparing the statement only once.", stmt.getQueryString());

                // The one object in the cache will get GCed once it's not referenced by the client anymore since we use a weak reference.
                // So we need to make sure that the instance we do return to the user is the one that is in the cache.
                return previous;
            }
            return stmt;
        }

        /**
         * @param reusedConnection an existing connection (from a reconnection attempt) that we want to
         *                         reuse to prepare the statements (might be null).
         * @return a connection that the rest of the initialization process can use (it will be made part
         *         of a connection pool). Can be reusedConnection, or one that was open in the method.
         */
        private Connection prepareAllQueries(Host host, Connection reusedConnection) throws InterruptedException, UnsupportedProtocolVersionException, ClusterNameMismatchException {
            if (preparedQueries.isEmpty())
                return reusedConnection;

            logger.debug("Preparing {} prepared queries on newly up node {}", preparedQueries.size(), host);
            Connection connection = null;
            try {
                connection = (reusedConnection == null)
                    ? connectionFactory.open(host)
                    : reusedConnection;

                try {
                    controlConnection.waitForSchemaAgreement();
                } catch (ExecutionException e) {
                    // As below, just move on
                }

                // Furthermore, along with each prepared query we keep the current keyspace at the time of preparation
                // as we need to make it is the same when we re-prepare on new/restarted nodes. Most query will use the
                // same keyspace so keeping it each time is slightly wasteful, but this doesn't really matter and is
                // simpler. Besides, we do avoid in prepareAllQueries to not set the current keyspace more than needed.

                // We need to make sure we prepared every query with the right current keyspace, i.e. the one originally
                // used for preparing it. However, since we are likely that all prepared query belong to only a handful
                // of different keyspace (possibly only one), and to avoid setting the current keyspace more than needed,
                // we first sort the query per keyspace.
                SetMultimap<String, String> perKeyspace = HashMultimap.create();
                for (PreparedStatement ps : preparedQueries.values()) {
                    // It's possible for a query to not have a current keyspace. But since null doesn't work well as
                    // map keys, we use the empty string instead (that is not a valid keyspace name).
                    String keyspace = ps.getQueryKeyspace() == null ? "" : ps.getQueryKeyspace();
                    perKeyspace.put(keyspace, ps.getQueryString());
                }

                for (String keyspace : perKeyspace.keySet()) {
                    // Empty string mean no particular keyspace to set
                    if (!keyspace.isEmpty())
                        connection.setKeyspace(keyspace);

                    List<Connection.Future> futures = new ArrayList<Connection.Future>(preparedQueries.size());
                    for (String query : perKeyspace.get(keyspace)) {
                        futures.add(connection.write(new Requests.Prepare(query)));
                    }
                    for (Connection.Future future : futures) {
                        try {
                            future.get();
                        } catch (ExecutionException e) {
                            // This "might" happen if we drop a CF but haven't removed it's prepared queries (which we don't do
                            // currently). It's not a big deal however as if it's a more serious problem it'll show up later when
                            // the query is tried for execution.
                            logger.debug("Unexpected error while preparing queries on new/newly up host", e);
                        }
                    }
                }

                return connection;
            } catch (ConnectionException e) {
                // Ignore, not a big deal
                if (connection != null)
                    connection.closeAsync();
                return null;
            } catch (AuthenticationException e) {
                // That's a bad news, but ignore at this point
                if (connection != null)
                    connection.closeAsync();
                return null;
            } catch (BusyConnectionException e) {
                // Ignore, not a big deal
                // In theory the problem is transient so the connection could be reused later, but if the core pool size is 1
                // it's better to close this one so that we start with a fresh connection.
                if (connection != null)
                    connection.closeAsync();
                return null;
            }
        }

<<<<<<< HEAD
        public void submitSchemaRefresh(final SchemaElement targetType, final String targetKeyspace, final String targetName) {
            logger.trace("Submitting schema refresh");
            executor.submit(new ExceptionCatchingRunnable() {
                @Override
                public void runMayThrow() throws InterruptedException, ExecutionException {
                    controlConnection.refreshSchema(targetType, targetKeyspace, targetName);
                }
            });
=======
        ListenableFuture<Void> submitSchemaRefresh(String keyspace, String table) {
            SchemaRefreshRequest request = new SchemaRefreshRequest(keyspace, table);
            logger.trace("Submitting schema refresh: {}", request);
            return schemaRefreshRequestDebouncer.eventReceived(request);
        }

        void submitNodeListRefresh() {
            logger.trace("Submitting node list and token map refresh");
            nodeListRefreshRequestDebouncer.eventReceived(new NodeListRefreshRequest());
        }

        void submitNodeRefresh(InetSocketAddress address, HostEvent eventType) {
            NodeRefreshRequest request = new NodeRefreshRequest(address, eventType);
            logger.trace("Submitting node refresh: {}", request);
            nodeRefreshRequestDebouncer.eventReceived(request);
>>>>>>> dc32a6db
        }

        // refresh the schema using the provided connection, and notice the future with the provided resultset once done
        public void refreshSchemaAndSignal(final Connection connection, final DefaultResultSetFuture future, final ResultSet rs, final SchemaElement target, final String keyspace, final String name) {
            if (logger.isDebugEnabled())
                logger.debug("Refreshing schema for {}{}",
                    target == null ? "everything" : keyspace,
                    (target == KEYSPACE) ? "" : "." + name + " (" + target + ")");

            maybeRefreshSchemaAndSignal(connection, future, rs, target, keyspace, name);
        }

        public void waitForSchemaAgreementAndSignal(final Connection connection, final DefaultResultSetFuture future, final ResultSet rs) {
            maybeRefreshSchemaAndSignal(connection, future, rs, null, null, null);
        }

        private void maybeRefreshSchemaAndSignal(final Connection connection, final DefaultResultSetFuture future, final ResultSet rs, final SchemaElement targetType, final String targetKeyspace, final String targetName) {
            final boolean refreshSchema = (targetKeyspace != null); // if false, only wait for schema agreement

            executor.submit(new Runnable() {
                @Override
                public void run() {
                    boolean schemaInAgreement = false;
                    try {
                        // Before refreshing the schema, wait for schema agreement so
                        // that querying a table just after having created it don't fail.
                        schemaInAgreement = controlConnection.waitForSchemaAgreement();
                        if (!schemaInAgreement)
                            logger.warn("No schema agreement from live replicas after {} s. The schema may not be up to date on some nodes.", configuration.getProtocolOptions().getMaxSchemaAgreementWaitSeconds());
<<<<<<< HEAD
                        if (refreshSchema)
                            ControlConnection.refreshSchema(connection, targetType, targetKeyspace, targetName, Manager.this, false);
                    } catch (Exception e) {
                        if (refreshSchema) {
                            logger.error("Error during schema refresh ({}). The schema from Cluster.getMetadata() might appear stale. Asynchronously submitting job to fix.", e.getMessage());
                            submitSchemaRefresh(targetType, targetKeyspace, targetName);
                        } else {
                            logger.warn("Error while waiting for schema agreement", e);
                        }
                    } finally {
                        // Always sets the result, but remember if we reached schema agreement
=======

                        ListenableFuture<Void> schemaReady = refreshSchema ? submitSchemaRefresh(keyspace, table) : MoreFutures.VOID_SUCCESS;
                        final boolean finalSchemaInAgreement = schemaInAgreement;
                        schemaReady.addListener(new Runnable() {
                            @Override
                            public void run() {
                                rs.getExecutionInfo().setSchemaInAgreement(finalSchemaInAgreement);
                                future.setResult(rs);
                            }
                        }, MoreExecutors.sameThreadExecutor());

                    } catch (Exception e) {
                        logger.warn("Error while waiting for schema agreement", e);
                        // This is not fatal, complete the future anyway
>>>>>>> dc32a6db
                        rs.getExecutionInfo().setSchemaInAgreement(schemaInAgreement);
                        future.setResult(rs);
                    }
                }
            });
        }

        // Called when some message has been received but has been initiated from the server (streamId < 0).
        // This is called on an I/O thread, so all blocking operation must be done on an executor.
        @Override
        public void handle(Message.Response response) {

            if (!(response instanceof Responses.Event)) {
                logger.error("Received an unexpected message from the server: {}", response);
                return;
            }

            final ProtocolEvent event = ((Responses.Event)response).event;

            logger.debug("Received event {}, scheduling delivery", response);

            switch (event.type) {
                case TOPOLOGY_CHANGE:
                    ProtocolEvent.TopologyChange tpc = (ProtocolEvent.TopologyChange)event;
                    InetSocketAddress tpAddr = translateAddress(tpc.node.getAddress());
                    Host.statesLogger.debug("[{}] received event {}", tpAddr, tpc.change);
                    switch (tpc.change) {
                        case NEW_NODE:
                            submitNodeRefresh(tpAddr, HostEvent.ADDED);
                            break;
                        case REMOVED_NODE:
                            submitNodeRefresh(tpAddr, HostEvent.REMOVED);
                            break;
                        case MOVED_NODE:
                            submitNodeListRefresh();
                            break;
                    }
                    break;
                case STATUS_CHANGE:
                    ProtocolEvent.StatusChange stc = (ProtocolEvent.StatusChange)event;
                    InetSocketAddress stAddr = translateAddress(stc.node.getAddress());
                    Host.statesLogger.debug("[{}] received event {}", stAddr, stc.status);
                    switch (stc.status) {
                        case UP:
                            submitNodeRefresh(stAddr, HostEvent.UP);
                            break;
                        case DOWN:
                            submitNodeRefresh(stAddr, HostEvent.DOWN);
                            break;
                    }
                    break;
                case SCHEMA_CHANGE:
                    if (!configuration.getQueryOptions().isMetadataEnabled())
                        return;

                    ProtocolEvent.SchemaChange scc = (ProtocolEvent.SchemaChange)event;
                    switch (scc.change) {
                        case CREATED:
                        case UPDATED:
                            submitSchemaRefresh(scc.targetType, scc.targetKeyspace, scc.targetName);
                            break;
                        case DROPPED:
<<<<<<< HEAD
                            KeyspaceMetadata keyspace;
                            switch (scc.targetType) {
                                case KEYSPACE:
                                    manager.metadata.removeKeyspace(scc.targetKeyspace);
                                    break;
                                case TABLE:
                                    keyspace = manager.metadata.getKeyspaceInternal(scc.targetKeyspace);
                                    if (keyspace == null)
                                        logger.warn("Received a DROPPED notification for table {}.{}, but this keyspace is unknown in our metadata",
                                            scc.targetKeyspace, scc.targetName);
                                    else
                                        keyspace.removeTable(scc.targetName);
                                    break;
                                case TYPE:
                                    keyspace = manager.metadata.getKeyspaceInternal(scc.targetKeyspace);
                                    if (keyspace == null)
                                        logger.warn("Received a DROPPED notification for UDT {}.{}, but this keyspace is unknown in our metadata",
                                            scc.targetKeyspace, scc.targetName);
                                    else
                                        keyspace.removeUserType(scc.targetName);
                                    break;
=======
                            if (scc.table.isEmpty()) {
                                final KeyspaceMetadata removed = manager.metadata.removeKeyspace(scc.keyspace);
                                if(removed != null) {
                                    executor.submit(new Runnable() {
                                        @Override
                                        public void run() {
                                            manager.metadata.triggerOnKeyspaceRemoved(removed);
                                        }
                                    });
                                }
                            } else {
                                KeyspaceMetadata keyspace = manager.metadata.getKeyspaceInternal(scc.keyspace);
                                if (keyspace == null)
                                    logger.warn("Received a DROPPED notification for {}.{}, but this keyspace is unknown in our metadata",
                                        scc.keyspace, scc.table);
                                else {
                                    final TableMetadata removed = keyspace.removeTable(scc.table);
                                    if (removed != null) {
                                        executor.submit(new Runnable() {
                                            @Override
                                            public void run() {
                                                manager.metadata.triggerOnTableRemoved(removed);
                                            }
                                        });
                                    }
                                }
>>>>>>> dc32a6db
                            }
                            break;
                    }
                    break;
            }
        }

        void refreshConnectedHosts() {
            // Deal first with the control connection: if it's connected to a node that is not LOCAL, try
            // reconnecting (thus letting the loadBalancingPolicy pick a better node)
            Host ccHost = controlConnection.connectedHost();
            if (ccHost == null || loadBalancingPolicy().distance(ccHost) != HostDistance.LOCAL)
                controlConnection.triggerReconnect();

            try {
                for (SessionManager s : sessions)
                    Uninterruptibles.getUninterruptibly(s.updateCreatedPools());
            } catch (ExecutionException e) {
                throw DriverThrowables.propagateCause(e);
            }
        }

        void refreshConnectedHost(Host host) {
            // Deal with the control connection if it was using this host
            Host ccHost = controlConnection.connectedHost();
            if (ccHost == null || ccHost.equals(host) && loadBalancingPolicy().distance(ccHost) != HostDistance.LOCAL)
                controlConnection.triggerReconnect();

            for (SessionManager s : sessions)
                s.updateCreatedPools(host);
        }

        private class ClusterCloseFuture extends CloseFuture.Forwarding {

            ClusterCloseFuture(List<CloseFuture> futures) {
                super(futures);
            }

            @Override
            public CloseFuture force() {
                // The only ExecutorService we haven't forced yet is executor
                shutdownNow(executor);
                return super.force();
            }

            @Override
            protected void onFuturesDone() {
                /*
                 * When we reach this, all sessions should be shutdown. We've also started a shutdown
                 * of the thread pools used by this object. Remains 2 things before marking the shutdown
                 * as done:
                 *   1) we need to wait for the completion of the shutdown of the Cluster threads pools.
                 *   2) we need to shutdown the Connection.Factory, i.e. the executors used by Netty.
                 * But at least for 2), we must not do it on the current thread because that could be
                 * a netty worker, which we're going to shutdown. So creates some thread for that.
                 */
                (new Thread("Shutdown-checker") {
                    public void run() {
                        // Just wait indefinitely on the the completion of the thread pools. Provided the user
                        // call force(), we'll never really block forever.
                        try {
                            reconnectionExecutor.awaitTermination(Long.MAX_VALUE, TimeUnit.SECONDS);
                            scheduledTasksExecutor.awaitTermination(Long.MAX_VALUE, TimeUnit.SECONDS);
                            executor.awaitTermination(Long.MAX_VALUE, TimeUnit.SECONDS);
                            blockingExecutor.awaitTermination(Long.MAX_VALUE, TimeUnit.SECONDS);

                            // Some of the jobs on the executors can be doing query stuff, so close the
                            // connectionFactory at the very last
                            connectionFactory.shutdown();

                            reaper.shutdown();

                            set(null);
                        } catch (InterruptedException e) {
                            Thread.currentThread().interrupt();
                            setException(e);
                        }
                    }
                }).start();
            }
        }

        private class CleanupIdleConnectionsTask implements Runnable {
            @Override public void run() {
                try {
                    long now = System.currentTimeMillis();
                    for (SessionManager session : sessions) {
                        session.cleanupIdleConnections(now);
                    }
                } catch (Exception e) {
                    logger.warn("Error while trashing idle connections", e);
                }
            }
        }

        private class SchemaRefreshRequest {

            private final String keyspace;

            private final String table;

            SchemaRefreshRequest(String keyspace, String table) {
                this.keyspace = keyspace;
                this.table = table;
            }

            /**
             * Coalesce schema refresh requests.
             * The algorithm is simple: if more than 2 keyspaces
             * need refresh, then refresh the entire schema;
             * otherwise if more than 2 tables in the same keyspace
             * need refresh, then refresh the entire keyspace.
             *
             * @param that the other request to merge with the current one.
             * @return A coalesced request
             */
            SchemaRefreshRequest coalesce(SchemaRefreshRequest that) {
                if(this.keyspace == null || that.keyspace == null)
                    return new SchemaRefreshRequest(null, null);
                if(!this.keyspace.equals(that.keyspace))
                    return new SchemaRefreshRequest(null, null);
                if(this.table == null || that.table == null)
                    return new SchemaRefreshRequest(keyspace, null);
                if(!this.table.equals(that.table))
                    return new SchemaRefreshRequest(keyspace, null);
                return this;
            }

            @Override
            public String toString() {
                if(this.keyspace == null)
                    return "Refresh ALL";
                if(this.table == null)
                    return "Refresh keyspace " + keyspace;
                return "Refresh keyspace " + keyspace + " table " + table;
            }
        }

        private class SchemaRefreshRequestDeliveryCallback implements EventDebouncer.DeliveryCallback<SchemaRefreshRequest> {

            @Override
            public ListenableFuture<?> deliver(final List<SchemaRefreshRequest> events) {
                return executor.submit(new ExceptionCatchingRunnable() {
                    @Override
                    public void runMayThrow() throws InterruptedException, ExecutionException {
                        SchemaRefreshRequest coalesced = null;
                        for (SchemaRefreshRequest request : events) {
                            coalesced = coalesced == null ? request : coalesced.coalesce(request);
                        }
                        assert coalesced != null;
                        logger.trace("Coalesced schema refresh request: {}", coalesced);
                        controlConnection.refreshSchema(coalesced.keyspace, coalesced.table);
                    }
                });
            }

        }

        private class NodeRefreshRequest {

            private final InetSocketAddress address;

            private final HostEvent eventType;

            private NodeRefreshRequest(InetSocketAddress address, HostEvent eventType) {
                this.address = address;
                this.eventType = eventType;
            }

            @Override
            public String toString() {
                return address + " " + eventType;
            }

        }

        private class NodeRefreshRequestDeliveryCallback implements EventDebouncer.DeliveryCallback<NodeRefreshRequest> {

            @Override
            public ListenableFuture<?> deliver(List<NodeRefreshRequest> events) {
                Map<InetSocketAddress, HostEvent> hosts = new HashMap<InetSocketAddress, HostEvent>();
                // only keep the last event for each host
                for (NodeRefreshRequest req : events) {
                    hosts.put(req.address, req.eventType);
                }
                List<ListenableFuture<?>> futures = new ArrayList<ListenableFuture<?>>(hosts.size());
                for (final Entry<InetSocketAddress, HostEvent> entry : hosts.entrySet()) {
                    InetSocketAddress address = entry.getKey();
                    HostEvent eventType = entry.getValue();
                    switch (eventType) {
                        case UP:
                            Host upHost = metadata.getHost(address);
                            if (upHost == null) {
                                upHost = metadata.add(address);
                                // If upHost is still null, it means we didn't know about it the line before but
                                // got beaten at adding it to the metadata by another thread. In that case, it's
                                // fine to let the other thread win and ignore the notification here
                                if (upHost == null)
                                    continue;
                                futures.add(schedule(hostAdded(upHost)));
                            } else {
                                futures.add(schedule(hostUp(upHost)));
                            }
                            break;
                        case ADDED:
                            Host newHost = metadata.add(address);
                            if (newHost != null) {
                                futures.add(schedule(hostAdded(newHost)));
                            } else {
                                // If host already existed, retrieve it and check its state, if it's not up schedule a
                                // hostUp event.
                                Host existingHost = metadata.getHost(address);
                                if(!existingHost.isUp())
                                    futures.add(schedule(hostUp(existingHost)));
                            }
                            break;
                        case DOWN:
                            // Note that there is a slight risk we can receive the event late and thus
                            // mark the host down even though we already had reconnected successfully.
                            // But it is unlikely, and don't have too much consequence since we'll try reconnecting
                            // right away, so we favor the detection to make the Host.isUp method more reliable.
                            Host downHost = metadata.getHost(address);
                            if (downHost != null)
                                futures.add(execute(hostDown(downHost)));
                            break;
                        case REMOVED:
                            Host removedHost = metadata.getHost(address);
                            if (removedHost != null)
                                futures.add(execute(hostRemoved(removedHost)));
                            break;
                    }
                }
                return Futures.allAsList(futures);
            }

            private ListenableFuture<?> execute(ExceptionCatchingRunnable task) {
                return executor.submit(task);
            }

            private ListenableFuture<?> schedule(final ExceptionCatchingRunnable task) {
                // Cassandra tends to send notifications for new/up nodes a bit early (it is triggered once
                // gossip is up, but that is before the client-side server is up), so we add a delay
                // (otherwise the connection will likely fail and have to be retry which is wasteful). This
                // probably should be fixed C* side, after which we'll be able to remove this.
                final SettableFuture<?> future = SettableFuture.create();
                scheduledTasksExecutor.schedule(new ExceptionCatchingRunnable() {
                    public void runMayThrow() throws Exception {
                        ListenableFuture<?> f = execute(task);
                        Futures.addCallback(f, new FutureCallback<Object>() {
                            @Override
                            public void onSuccess(Object result) {
                                future.set(null);
                            }

                            @Override
                            public void onFailure(Throwable t) {
                                future.setException(t);
                            }
                        });
                    }
                }, NEW_NODE_DELAY_SECONDS, TimeUnit.SECONDS);
                return future;
            }

            // Make sure we  call controlConnection.refreshNodeInfo(host)
            // so that we have up-to-date infos on that host before adding it (so we typically
            // catch that an upgraded node uses a new cassandra version).

            private ExceptionCatchingRunnable hostAdded(final Host host) {
                return new ExceptionCatchingRunnable() {
                    @Override
                    public void runMayThrow() throws Exception {
                        if (controlConnection.refreshNodeInfo(host)) {
                            onAdd(host, null);
                        } else {
                            logger.debug("Not enough info for {}, ignoring host", host);
                        }
                    }
                };
            }

            private ExceptionCatchingRunnable hostUp(final Host host) {
                return new ExceptionCatchingRunnable() {
                    @Override
                    public void runMayThrow() throws Exception {
                        if (controlConnection.refreshNodeInfo(host)) {
                            onUp(host, null);
                        } else {
                            logger.debug("Not enough info for {}, ignoring host", host);
                        }
                    }
                };
            }

            private ExceptionCatchingRunnable hostDown(final Host host) {
                return new ExceptionCatchingRunnable() {
                    @Override
                    public void runMayThrow() throws Exception {
                        if (controlConnection.refreshNodeInfo(host)) {
                            onDown(host, false, true);
                        } else {
                            logger.debug("Not enough info for {}, ignoring host", host);
                        }
                    }
                };
            }

            private ExceptionCatchingRunnable hostRemoved(final Host host) {
                return new ExceptionCatchingRunnable() {
                    @Override
                    public void runMayThrow() throws Exception {
                        if (metadata.remove(host)) {
                            logger.info("Cassandra host {} removed", host);
                            onRemove(host);
                        }
                    }
                };
            }

        }

        private class NodeListRefreshRequest {
            @Override
            public String toString() {
                return "Refresh node list and token map";
            }
        }

        private class NodeListRefreshRequestDeliveryCallback implements EventDebouncer.DeliveryCallback<NodeListRefreshRequest> {

            @Override
            public ListenableFuture<?> deliver(List<NodeListRefreshRequest> events) {
                // The number of received requests does not matter
                // as long as one request is made, refresh the entire node list
                return executor.submit(new ExceptionCatchingRunnable() {
                    @Override
                    public void runMayThrow() throws InterruptedException, ExecutionException {
                        controlConnection.refreshNodeListAndTokenMap();
                    }
                });
            }
        }

    }

    private enum HostEvent {
        UP, DOWN, ADDED, REMOVED
    }

    /**
     * Periodically ensures that closed connections are properly terminated once they have no more pending requests.
     *
     * This is normally done when the connection errors out, or when the last request is processed; this class acts as
     * a last-effort protection since unterminated connections can lead to deadlocks. If it terminates a connection,
     * this indicates a bug; warnings are logged so that this can be reported.
     *
     * @see Connection#tryTerminate(boolean)
     */
    static class ConnectionReaper {
        private static final int INTERVAL_MS = 15000;

        private final ScheduledExecutorService executor;
        @VisibleForTesting
        final Map<Connection, Long> connections = new ConcurrentHashMap<Connection, Long>();

        private volatile boolean shutdown;

        private final Runnable reaperTask = new Runnable() {
            @Override
            public void run() {
                long now = System.currentTimeMillis();
                Iterator<Entry<Connection, Long>> iterator = connections.entrySet().iterator();
                while (iterator.hasNext()) {
                    Entry<Connection, Long> entry = iterator.next();
                    Connection connection = entry.getKey();
                    Long terminateTime = entry.getValue();
                    if (terminateTime <= now) {
                        boolean terminated = connection.tryTerminate(true);
                        if (terminated)
                            iterator.remove();
                    }
                }
            }
        };

        ConnectionReaper(Cluster.Manager manager) {
            executor = Executors.newScheduledThreadPool(1, manager.threadFactory("connection-reaper"));
            executor.scheduleWithFixedDelay(reaperTask, INTERVAL_MS, INTERVAL_MS, TimeUnit.MILLISECONDS);
        }

        void register(Connection connection, long terminateTime) {
            if (shutdown) {
                // This should not happen since the reaper is shut down after all sessions.
                logger.warn("Connection registered after reaper shutdown: {}", connection);
                connection.tryTerminate(true);
            } else {
                connections.put(connection, terminateTime);
            }
        }

        void shutdown() {
            shutdown = true;
            // Force shutdown to avoid waiting for the interval, and run the task manually one last time
            executor.shutdownNow();
            reaperTask.run();
        }
    }
}<|MERGE_RESOLUTION|>--- conflicted
+++ resolved
@@ -26,9 +26,8 @@
 import java.util.concurrent.atomic.AtomicReference;
 
 import com.google.common.annotations.VisibleForTesting;
-import com.google.common.base.Objects;
 import com.google.common.base.Predicates;
-import com.google.common.base.Throwables;
+import com.google.common.base.Strings;
 import com.google.common.collect.*;
 import com.google.common.util.concurrent.*;
 import org.slf4j.Logger;
@@ -1398,90 +1397,50 @@
                 // create the Host object so we can initialize the control connection.
                 metadata.add(address);
             }
-
+            
+            Collection<Host> allHosts = metadata.allHosts();
+            
             // At this stage, metadata.allHosts() only contains the contact points, that's what we want to pass to LBP.init().
             // But the control connection will initialize first and discover more hosts, so make a copy.
-            Set<Host> contactPointHosts = Sets.newHashSet(metadata.allHosts());
+            Set<Host> contactPointHosts = Sets.newHashSet(allHosts);
 
             try {
-<<<<<<< HEAD
                 try {
                     controlConnection.connect();
                 } catch (UnsupportedProtocolVersionException e) {
                     logger.debug("Cannot connect with protocol {}, trying {}", e.unsupportedVersion, e.serverVersion);
-=======
-                while (true) {
-                    try {
-                        Collection<Host> allHosts = metadata.allHosts();
-
-                        // At this stage, metadata.allHosts() only contains the contact points, that's what we want to pass to LBP.init().
-                        // But the control connection will initialize first and discover more hosts, so make a copy.
-                        Set<Host> contactPointHosts = Sets.newHashSet(allHosts);
->>>>>>> dc32a6db
 
                     connectionFactory.protocolVersion = e.serverVersion;
                     try {
                         controlConnection.connect();
-<<<<<<< HEAD
                     } catch (UnsupportedProtocolVersionException e1) {
                         throw new DriverInternalError("Cannot connect to node with its own version, this makes no sense", e);
                     }
                 }
-=======
-                        if (connectionFactory.protocolVersion < 0)
-                            connectionFactory.protocolVersion = 2;
-
-                        // The control connection can mark hosts down if it failed to connect to them, or remove them if they weren't found
-                        // in the control host's system.peers. Separate them:
-                        Set<Host> downContactPointHosts = Sets.newHashSet();
-                        Set<Host> removedContactPointHosts = Sets.newHashSet();
-                        for (Host host : contactPointHosts) {
-                            if (!allHosts.contains(host))
-                                removedContactPointHosts.add(host);
-                            else if (host.state == Host.State.DOWN)
-                                downContactPointHosts.add(host);
-                        }
-                        contactPointHosts.removeAll(removedContactPointHosts);
-                        contactPointHosts.removeAll(downContactPointHosts);
-
-                        // Now that the control connection is ready, we have all the information we need about the nodes (datacenter,
-                        // rack...) to initialize the load balancing policy
-                        loadBalancingPolicy().init(Cluster.this, contactPointHosts);
-                        speculativeRetryPolicy().init(Cluster.this);
-
-                        for (Host host : removedContactPointHosts) {
-                            loadBalancingPolicy().onRemove(host);
-                            for (Host.StateListener listener : listeners)
-                                listener.onRemove(host);
-                        }
-                        for (Host host : downContactPointHosts) {
-                            loadBalancingPolicy().onDown(host);
-                            for (Host.StateListener listener : listeners)
-                                listener.onDown(host);
-                        }
-
-                        for (Host host : allHosts) {
-                            // If the host is down at this stage, it's a contact point that the control connection failed to reach.
-                            // Reconnection attempts are already scheduled, and the LBP and listeners have been notified above.
-                            if (host.state == Host.State.DOWN) continue;
-
-                            // Otherwise, we want to do the equivalent of onAdd(). But since we know for sure that no sessions or prepared
-                            // statements exist at this point, we can skip some of the steps (plus this avoids scheduling concurrent pool
-                            // creations if a session is created right after this method returns).
-                            logger.info("New Cassandra host {} added", host);
->>>>>>> dc32a6db
-
-                // The control connection can mark hosts down if it failed to connect to them, separate them
+
+                // The control connection can mark hosts down if it failed to connect to them, or remove them if they weren't found
+                // in the control host's system.peers. Separate them:
                 Set<Host> downContactPointHosts = Sets.newHashSet();
-                for (Host host : contactPointHosts)
-                    if (host.state == Host.State.DOWN)
+                Set<Host> removedContactPointHosts = Sets.newHashSet();
+                for (Host host : contactPointHosts) {
+                    if (!allHosts.contains(host))
+                        removedContactPointHosts.add(host);
+                    else if (host.state == Host.State.DOWN)
                         downContactPointHosts.add(host);
+                }
+                contactPointHosts.removeAll(removedContactPointHosts);
                 contactPointHosts.removeAll(downContactPointHosts);
 
                 // Now that the control connection is ready, we have all the information we need about the nodes (datacenter,
                 // rack...) to initialize the load balancing policy
                 loadBalancingPolicy().init(Cluster.this, contactPointHosts);
                 speculativeRetryPolicy().init(Cluster.this);
+                
+                for (Host host : removedContactPointHosts) {
+                    loadBalancingPolicy().onRemove(host);
+                    for (Host.StateListener listener : listeners)
+                        listener.onRemove(host);
+                }
                 for (Host host : downContactPointHosts) {
                     loadBalancingPolicy().onDown(host);
                     for (Host.StateListener listener : listeners)
@@ -1490,28 +1449,15 @@
 
                 configuration.getPoolingOptions().setProtocolVersion(protocolVersion());
 
-                for (Host host : metadata.allHosts()) {
+                for (Host host : allHosts) {
                     // If the host is down at this stage, it's a contact point that the control connection failed to reach.
                     // Reconnection attempts are already scheduled, and the LBP and listeners have been notified above.
                     if (host.state == Host.State.DOWN) continue;
 
-<<<<<<< HEAD
                     // Otherwise, we want to do the equivalent of onAdd(). But since we know for sure that no sessions or prepared
                     // statements exist at this point, we can skip some of the steps (plus this avoids scheduling concurrent pool
                     // creations if a session is created right after this method returns).
                     logger.info("New Cassandra host {} added", host);
-=======
-                            for (Host.StateListener listener : listeners)
-                                listener.onAdd(host);
-                        }
-
-                        // start debouncers
-                        this.nodeListRefreshRequestDebouncer.start();
-                        this.schemaRefreshRequestDebouncer.start();
-                        this.nodeRefreshRequestDebouncer.start();
-
-                        isFullyInit = true;
->>>>>>> dc32a6db
 
                     if (!connectionFactory.protocolVersion.isSupportedBy(host)) {
                         logUnsupportedVersionProtocol(host, connectionFactory.protocolVersion);
@@ -1526,6 +1472,12 @@
                     for (Host.StateListener listener : listeners)
                         listener.onAdd(host);
                 }
+
+                // start debouncers
+                this.nodeListRefreshRequestDebouncer.start();
+                this.schemaRefreshRequestDebouncer.start();
+                this.nodeRefreshRequestDebouncer.start();
+
                 isFullyInit = true;
             } catch (NoHostAvailableException e) {
                 close();
@@ -1964,15 +1916,8 @@
             if (isClosed())
                 return;
 
-<<<<<<< HEAD
-            logger.info("New Cassandra host {} added", host);
-
             if (!connectionFactory.protocolVersion.isSupportedBy(host)) {
                 logUnsupportedVersionProtocol(host, connectionFactory.protocolVersion);
-=======
-            if (connectionFactory.protocolVersion == 2 && !supportsProtocolV2(host)) {
-                logUnsupportedVersionProtocol(host);
->>>>>>> dc32a6db
                 return;
             }
 
@@ -2231,18 +2176,8 @@
             }
         }
 
-<<<<<<< HEAD
-        public void submitSchemaRefresh(final SchemaElement targetType, final String targetKeyspace, final String targetName) {
-            logger.trace("Submitting schema refresh");
-            executor.submit(new ExceptionCatchingRunnable() {
-                @Override
-                public void runMayThrow() throws InterruptedException, ExecutionException {
-                    controlConnection.refreshSchema(targetType, targetKeyspace, targetName);
-                }
-            });
-=======
-        ListenableFuture<Void> submitSchemaRefresh(String keyspace, String table) {
-            SchemaRefreshRequest request = new SchemaRefreshRequest(keyspace, table);
+        ListenableFuture<Void> submitSchemaRefresh(final SchemaElement targetType, final String targetKeyspace, final String targetName) {
+            SchemaRefreshRequest request = new SchemaRefreshRequest(targetType, targetKeyspace, targetName);
             logger.trace("Submitting schema refresh: {}", request);
             return schemaRefreshRequestDebouncer.eventReceived(request);
         }
@@ -2256,7 +2191,6 @@
             NodeRefreshRequest request = new NodeRefreshRequest(address, eventType);
             logger.trace("Submitting node refresh: {}", request);
             nodeRefreshRequestDebouncer.eventReceived(request);
->>>>>>> dc32a6db
         }
 
         // refresh the schema using the provided connection, and notice the future with the provided resultset once done
@@ -2286,21 +2220,8 @@
                         schemaInAgreement = controlConnection.waitForSchemaAgreement();
                         if (!schemaInAgreement)
                             logger.warn("No schema agreement from live replicas after {} s. The schema may not be up to date on some nodes.", configuration.getProtocolOptions().getMaxSchemaAgreementWaitSeconds());
-<<<<<<< HEAD
-                        if (refreshSchema)
-                            ControlConnection.refreshSchema(connection, targetType, targetKeyspace, targetName, Manager.this, false);
-                    } catch (Exception e) {
-                        if (refreshSchema) {
-                            logger.error("Error during schema refresh ({}). The schema from Cluster.getMetadata() might appear stale. Asynchronously submitting job to fix.", e.getMessage());
-                            submitSchemaRefresh(targetType, targetKeyspace, targetName);
-                        } else {
-                            logger.warn("Error while waiting for schema agreement", e);
-                        }
-                    } finally {
-                        // Always sets the result, but remember if we reached schema agreement
-=======
-
-                        ListenableFuture<Void> schemaReady = refreshSchema ? submitSchemaRefresh(keyspace, table) : MoreFutures.VOID_SUCCESS;
+
+                        ListenableFuture<Void> schemaReady = refreshSchema ? submitSchemaRefresh(targetType, targetKeyspace, targetName) : MoreFutures.VOID_SUCCESS;
                         final boolean finalSchemaInAgreement = schemaInAgreement;
                         schemaReady.addListener(new Runnable() {
                             @Override
@@ -2313,7 +2234,6 @@
                     } catch (Exception e) {
                         logger.warn("Error while waiting for schema agreement", e);
                         // This is not fatal, complete the future anyway
->>>>>>> dc32a6db
                         rs.getExecutionInfo().setSchemaInAgreement(schemaInAgreement);
                         future.setResult(rs);
                     }
@@ -2376,56 +2296,53 @@
                             submitSchemaRefresh(scc.targetType, scc.targetKeyspace, scc.targetName);
                             break;
                         case DROPPED:
-<<<<<<< HEAD
-                            KeyspaceMetadata keyspace;
+                            final KeyspaceMetadata keyspace;
                             switch (scc.targetType) {
                                 case KEYSPACE:
-                                    manager.metadata.removeKeyspace(scc.targetKeyspace);
+                                    final KeyspaceMetadata removedKeyspace = manager.metadata.removeKeyspace(scc.targetKeyspace);
+                                    if(removedKeyspace != null) {
+                                        executor.submit(new Runnable() {
+                                            @Override
+                                            public void run() {
+                                                manager.metadata.triggerOnKeyspaceRemoved(removedKeyspace);
+                                            }
+                                        });
+                                    }
                                     break;
                                 case TABLE:
                                     keyspace = manager.metadata.getKeyspaceInternal(scc.targetKeyspace);
                                     if (keyspace == null)
                                         logger.warn("Received a DROPPED notification for table {}.{}, but this keyspace is unknown in our metadata",
                                             scc.targetKeyspace, scc.targetName);
-                                    else
-                                        keyspace.removeTable(scc.targetName);
+                                    else {
+                                        final TableMetadata removedTable = keyspace.removeTable(scc.targetName);
+                                        if (removedTable != null) {
+                                            executor.submit(new Runnable() {
+                                                @Override
+                                                public void run() {
+                                                    manager.metadata.triggerOnTableRemoved(removedTable);
+                                                }
+                                            });
+                                        }
+                                    }
                                     break;
                                 case TYPE:
                                     keyspace = manager.metadata.getKeyspaceInternal(scc.targetKeyspace);
                                     if (keyspace == null)
                                         logger.warn("Received a DROPPED notification for UDT {}.{}, but this keyspace is unknown in our metadata",
                                             scc.targetKeyspace, scc.targetName);
-                                    else
-                                        keyspace.removeUserType(scc.targetName);
+                                    else {
+                                        final UserType removedType = keyspace.removeUserType(scc.targetName);
+                                        if (removedType != null) {
+                                            executor.submit(new Runnable() {
+                                                @Override
+                                                public void run() {
+                                                    manager.metadata.triggerOnUserTypeRemoved(removedType);
+                                                }
+                                            });
+                                        }
+                                    }
                                     break;
-=======
-                            if (scc.table.isEmpty()) {
-                                final KeyspaceMetadata removed = manager.metadata.removeKeyspace(scc.keyspace);
-                                if(removed != null) {
-                                    executor.submit(new Runnable() {
-                                        @Override
-                                        public void run() {
-                                            manager.metadata.triggerOnKeyspaceRemoved(removed);
-                                        }
-                                    });
-                                }
-                            } else {
-                                KeyspaceMetadata keyspace = manager.metadata.getKeyspaceInternal(scc.keyspace);
-                                if (keyspace == null)
-                                    logger.warn("Received a DROPPED notification for {}.{}, but this keyspace is unknown in our metadata",
-                                        scc.keyspace, scc.table);
-                                else {
-                                    final TableMetadata removed = keyspace.removeTable(scc.table);
-                                    if (removed != null) {
-                                        executor.submit(new Runnable() {
-                                            @Override
-                                            public void run() {
-                                                manager.metadata.triggerOnTableRemoved(removed);
-                                            }
-                                        });
-                                    }
-                                }
->>>>>>> dc32a6db
                             }
                             break;
                     }
@@ -2523,44 +2440,45 @@
 
         private class SchemaRefreshRequest {
 
-            private final String keyspace;
-
-            private final String table;
-
-            SchemaRefreshRequest(String keyspace, String table) {
-                this.keyspace = keyspace;
-                this.table = table;
+            private final SchemaElement targetType;
+            private final String targetKeyspace;
+            private final String targetName;
+
+            public SchemaRefreshRequest(SchemaElement targetType, String targetKeyspace, String targetName) {
+                this.targetType = targetType;
+                this.targetKeyspace = Strings.emptyToNull(targetKeyspace);
+                this.targetName = Strings.emptyToNull(targetName);
             }
 
             /**
              * Coalesce schema refresh requests.
              * The algorithm is simple: if more than 2 keyspaces
              * need refresh, then refresh the entire schema;
-             * otherwise if more than 2 tables in the same keyspace
+             * otherwise if more than 2 elements in the same keyspace
              * need refresh, then refresh the entire keyspace.
              *
              * @param that the other request to merge with the current one.
              * @return A coalesced request
              */
             SchemaRefreshRequest coalesce(SchemaRefreshRequest that) {
-                if(this.keyspace == null || that.keyspace == null)
-                    return new SchemaRefreshRequest(null, null);
-                if(!this.keyspace.equals(that.keyspace))
-                    return new SchemaRefreshRequest(null, null);
-                if(this.table == null || that.table == null)
-                    return new SchemaRefreshRequest(keyspace, null);
-                if(!this.table.equals(that.table))
-                    return new SchemaRefreshRequest(keyspace, null);
+                if (this.targetType == null || that.targetType == null)
+                    return new SchemaRefreshRequest(null, null, null);
+                if (!this.targetKeyspace.equals(that.targetKeyspace))
+                    return new SchemaRefreshRequest(null, null, null);
+                if (this.targetName == null || that.targetName == null)
+                    return new SchemaRefreshRequest(KEYSPACE, targetKeyspace, null);
+                if (!this.targetName.equals(that.targetName))
+                    return new SchemaRefreshRequest(KEYSPACE, targetKeyspace, null);
                 return this;
             }
 
             @Override
             public String toString() {
-                if(this.keyspace == null)
+                if (this.targetType == null)
                     return "Refresh ALL";
-                if(this.table == null)
-                    return "Refresh keyspace " + keyspace;
-                return "Refresh keyspace " + keyspace + " table " + table;
+                if (this.targetName == null)
+                    return "Refresh keyspace " + targetKeyspace;
+                return String.format("Refresh %s %s.%s", targetType, targetKeyspace, targetName);
             }
         }
 
@@ -2577,7 +2495,7 @@
                         }
                         assert coalesced != null;
                         logger.trace("Coalesced schema refresh request: {}", coalesced);
-                        controlConnection.refreshSchema(coalesced.keyspace, coalesced.table);
+                        controlConnection.refreshSchema(coalesced.targetType, coalesced.targetKeyspace, coalesced.targetName);
                     }
                 });
             }

/*
 *      Copyright (C) 2012 DataStax Inc.
 *
 *   Licensed under the Apache License, Version 2.0 (the "License");
 *   you may not use this file except in compliance with the License.
 *   You may obtain a copy of the License at
 *
 *      http://www.apache.org/licenses/LICENSE-2.0
 *
 *   Unless required by applicable law or agreed to in writing, software
 *   distributed under the License is distributed on an "AS IS" BASIS,
 *   WITHOUT WARRANTIES OR CONDITIONS OF ANY KIND, either express or implied.
 *   See the License for the specific language governing permissions and
 *   limitations under the License.
 */
package com.datastax.driver.core;

import javax.net.ssl.SSLEngine;
import java.net.InetAddress;
import java.net.InetSocketAddress;
import java.util.Iterator;
import java.util.concurrent.*;
import java.util.concurrent.atomic.AtomicInteger;
import java.util.concurrent.atomic.AtomicReference;

import com.google.common.util.concurrent.AbstractFuture;
import com.google.common.util.concurrent.ThreadFactoryBuilder;
import com.google.common.util.concurrent.Uninterruptibles;
import org.jboss.netty.bootstrap.ClientBootstrap;
import org.jboss.netty.channel.*;
import org.jboss.netty.channel.group.ChannelGroup;
import org.jboss.netty.channel.group.DefaultChannelGroup;
import org.jboss.netty.channel.socket.nio.NioClientSocketChannelFactory;
import org.jboss.netty.handler.ssl.SslHandler;
import org.jboss.netty.util.HashedWheelTimer;
import org.jboss.netty.util.Timeout;
import org.jboss.netty.util.TimerTask;
import org.slf4j.Logger;
import org.slf4j.LoggerFactory;

import com.datastax.driver.core.exceptions.AuthenticationException;
import com.datastax.driver.core.exceptions.DriverInternalError;

// For LoggingHandler
//import org.jboss.netty.handler.logging.LoggingHandler;
//import org.jboss.netty.logging.InternalLogLevel;

/**
 * A connection to a Cassandra Node.
 */
class Connection {

    private static final Logger logger = LoggerFactory.getLogger(Connection.class);

    public final InetAddress address;
    private final String name;

    private final Channel channel;
    private final Factory factory;

    private final Dispatcher dispatcher = new Dispatcher();

    // Used by connnection pooling to count how many requests are "in flight" on that connection.
    public final AtomicInteger inFlight = new AtomicInteger(0);

    private final AtomicInteger writer = new AtomicInteger(0);
    private volatile String keyspace;

    private volatile boolean isDefunct;
    private volatile ConnectionException exception;

    private final AtomicReference<ConnectionCloseFuture> closeFuture = new AtomicReference<ConnectionCloseFuture>();

    /**
     * Create a new connection to a Cassandra node.
     *
     * The connection is open and initialized by the constructor.
     *
     * @throws ConnectionException if the connection attempts fails or is
     * refused by the server.
     */
<<<<<<< HEAD
    private Connection(String name, InetAddress address, Factory factory) throws ConnectionException, InterruptedException {
=======
    protected Connection(String name, InetAddress address, Factory factory) throws ConnectionException, InterruptedException {
        super(EMPTY_TRACKER);

>>>>>>> 32300c20
        this.address = address;
        this.factory = factory;
        this.name = name;

        ClientBootstrap bootstrap = factory.newBootstrap();
        ProtocolOptions protocolOptions = factory.configuration.getProtocolOptions();
        bootstrap.setPipelineFactory(new PipelineFactory(this, protocolOptions.getCompression().compressor, protocolOptions.getSSLOptions()));

        ChannelFuture future = bootstrap.connect(new InetSocketAddress(address, factory.getPort()));

        writer.incrementAndGet();
        try {
            // Wait until the connection attempt succeeds or fails.
            this.channel = future.awaitUninterruptibly().getChannel();
            this.factory.allChannels.add(this.channel);
            if (!future.isSuccess())
            {
                if (logger.isDebugEnabled())
                    logger.debug(String.format("[%s] Error connecting to %s%s", name, address, extractMessage(future.getCause())));
                throw new TransportException(address, "Cannot connect", future.getCause());
            }
        } finally {
            writer.decrementAndGet();
        }

        logger.trace("[{}] Connection opened successfully", name);
        initializeTransport();
        logger.trace("[{}] Transport initialized and ready", name);
    }

    private static String extractMessage(Throwable t) {
        if (t == null)
            return "";
        String msg = t.getMessage() == null || t.getMessage().isEmpty()
                   ? t.toString()
                   : t.getMessage();
        return " (" + msg + ")";
    }

    private void initializeTransport() throws ConnectionException, InterruptedException {
        try {

            ProtocolOptions.Compression compression = factory.configuration.getProtocolOptions().getCompression();
            Message.Response response = write(new Requests.Startup(compression)).get();
            switch (response.type) {
                case READY:
                    break;
                case ERROR:
                    throw defunct(new TransportException(address, String.format("Error initializing connection: %s", ((Responses.Error)response).message)));
                case AUTHENTICATE:
                    Authenticator authenticator = factory.authProvider.newAuthenticator(address);
                    byte[] initialResponse = authenticator.initialResponse();
                    if (null == initialResponse)
                        initialResponse = new byte[0];

                    Message.Response authResponse = write(new Requests.AuthResponse(initialResponse)).get();
                    waitForAuthCompletion(authResponse, authenticator);
                    break;
                default:
                    throw defunct(new TransportException(address, String.format("Unexpected %s response message from server to a STARTUP message", response.type)));
            }
        } catch (BusyConnectionException e) {
            throw new DriverInternalError("Newly created connection should not be busy");
        } catch (ExecutionException e) {
            throw defunct(new ConnectionException(address, String.format("Unexpected error during transport initialization (%s)", e.getCause()), e.getCause()));
        }
    }

    private void waitForAuthCompletion(Message.Response authResponse, Authenticator authenticator)
    throws ConnectionException, BusyConnectionException, ExecutionException, InterruptedException {
        switch (authResponse.type) {
            case AUTH_SUCCESS:
                logger.trace("Authentication complete");
                authenticator.onAuthenticationSuccess(((Responses.AuthSuccess)authResponse).token);
                break;
            case AUTH_CHALLENGE:
                byte[] responseToServer = authenticator.evaluateChallenge(((Responses.AuthChallenge)authResponse).token);
                if (responseToServer == null) {
                    // If we generate a null response, then authentication has completed, return without
                    // sending a further response back to the server.
                    logger.trace("Authentication complete (No response to server)");
                    return;
                } else {
                    // Otherwise, send the challenge response back to the server
                    logger.trace("Sending Auth response to challenge");
                    waitForAuthCompletion(write(new Requests.AuthResponse(responseToServer)).get(), authenticator);
                }
                break;
            case ERROR:
                throw new AuthenticationException(address, ((Responses.Error)authResponse).message);
            default:
                throw new TransportException(address, String.format("Unexpected %s response message from server to authentication message", authResponse.type));
        }
    }

    public boolean isDefunct() {
        return isDefunct;
    }

    public int maxAvailableStreams() {
        return dispatcher.streamIdHandler.maxAvailableStreams();
    }

    public ConnectionException lastException() {
        return exception;
    }

    ConnectionException defunct(ConnectionException e) {
        if (logger.isDebugEnabled())
            logger.debug("Defuncting connection to " + address, e);
        exception = e;
        isDefunct = true;
        dispatcher.errorOutAllHandler(e);
        closeAsync();
        return e;
    }

    public String keyspace() {
        return keyspace;
    }

    public void setKeyspace(String keyspace) throws ConnectionException {
        if (keyspace == null)
            return;

        if (this.keyspace != null && this.keyspace.equals(keyspace))
            return;

        try {
            logger.trace("[{}] Setting keyspace {}", name, keyspace);
            long timeout = factory.getConnectTimeoutMillis();
            // Note: we quote the keyspace below, because the name is the one coming from Cassandra, so it's in the right case already
            Future future = write(new Requests.Query("USE \"" + keyspace + "\""));
            Message.Response response = Uninterruptibles.getUninterruptibly(future, timeout, TimeUnit.MILLISECONDS);
            switch (response.type) {
                case RESULT:
                    this.keyspace = keyspace;
                    break;
                default:
                    // The code set the keyspace only when a successful 'use'
                    // has been perform, so there shouldn't be any error here.
                    // It can happen however that the node we're connecting to
                    // is not up on the schema yet. In that case, defuncting
                    // the connection is not a bad choice.
                    defunct(new ConnectionException(address, String.format("Problem while setting keyspace, got %s as response", response)));
                    break;
            }
        } catch (ConnectionException e) {
            throw defunct(e);
        } catch (TimeoutException e) {
            logger.warn(String.format("Timeout while setting keyspace on connection to %s. This should not happen but is not critical (it will retried)", address));
        } catch (BusyConnectionException e) {
            logger.warn(String.format("Tried to set the keyspace on busy connection to %s. This should not happen but is not critical (it will retried)", address));
        } catch (ExecutionException e) {
            throw defunct(new ConnectionException(address, "Error while setting keyspace", e));
        }
    }

    /**
     * Write a request on this connection.
     *
     * @param request the request to send
     * @return a future on the server response
     *
     * @throws ConnectionException if the connection is closed
     * @throws TransportException if an I/O error while sending the request
     */
    public Future write(Message.Request request) throws ConnectionException, BusyConnectionException {
        Future future = new Future(request);
        write(future);
        return future;
    }

    public ResponseHandler write(ResponseCallback callback) throws ConnectionException, BusyConnectionException {

        Message.Request request = callback.request();

        ResponseHandler handler = new ResponseHandler(this, callback);
        dispatcher.add(handler);
        request.setStreamId(handler.streamId);

        /*
         * We check for close/defunct *after* having set the handler because closing/defuncting
         * will set their flag and then error out handler if need. So, by doing the check after
         * having set the handler, we guarantee that even if we race with defunct/close, we may
         * never leave a handler that won't get an answer or be errored out.
         */
        if (isDefunct) {
            dispatcher.removeHandler(handler.streamId, true);
            throw new ConnectionException(address, "Write attempt on defunct connection");
        }

        if (isClosed()) {
            dispatcher.removeHandler(handler.streamId, true);
            throw new ConnectionException(address, "Connection has been closed");
        }

        logger.trace("[{}] writing request {}", name, request);
        writer.incrementAndGet();
        channel.write(request).addListener(writeHandler(request, handler));
        return handler;
    }

    private ChannelFutureListener writeHandler(final Message.Request request, final ResponseHandler handler) {
        return new ChannelFutureListener() {
            @Override
            public void operationComplete(ChannelFuture writeFuture) {

                writer.decrementAndGet();

                if (!writeFuture.isSuccess()) {
                    logger.debug("[{}] Error writing request {}", name, request);
                    // Remove this handler from the dispatcher so it don't get notified of the error
                    // twice (we will fail that method already)
                    dispatcher.removeHandler(handler.streamId, true);

                    ConnectionException ce;
                    if (writeFuture.getCause() instanceof java.nio.channels.ClosedChannelException) {
                        ce = new TransportException(address, "Error writing: Closed channel");
                    } else {
                        ce = new TransportException(address, "Error writing", writeFuture.getCause());
                    }
                    handler.callback.onException(Connection.this, defunct(ce), System.nanoTime() - handler.startTime);
                } else {
                    logger.trace("[{}] request sent successfully", name);
                }
            }
        };
    }

    public boolean isClosed() {
        return closeFuture.get() != null;
    }

    public CloseFuture closeAsync() {

        ConnectionCloseFuture future = new ConnectionCloseFuture();
        if (!closeFuture.compareAndSet(null, future))
        {
            // close had already been called, return the existing future
            return closeFuture.get();
        }

        logger.trace("[{}] closing connection", name);

        // New writes will be refused now that the future is setup.
        // We must now wait on the last ongoing queries to return, which will in turn trigger
        // the closing of the channel. However, if there no ongoing query, signal now.
        if (dispatcher.pending.isEmpty())
            future.force();
        return future;
    }

    @Override
    public String toString() {
        return String.format("Connection[%s, inFlight=%d, closed=%b]", name, inFlight.get(), isClosed());
    }

    public static class Factory {

        private final ExecutorService bossExecutor = Executors.newCachedThreadPool();
        private final ExecutorService workerExecutor = Executors.newCachedThreadPool();
        public final HashedWheelTimer timer = new HashedWheelTimer(new ThreadFactoryBuilder().setNameFormat("Timeouter-%d").build());

        private final ChannelFactory channelFactory = new NioClientSocketChannelFactory(bossExecutor, workerExecutor);
        private final ChannelGroup allChannels = new DefaultChannelGroup();

        private final ConcurrentMap<Host, AtomicInteger> idGenerators = new ConcurrentHashMap<Host, AtomicInteger>();
        public final DefaultResponseHandler defaultHandler;
        public final Configuration configuration;

        public final AuthProvider authProvider;
        private volatile boolean isShutdown;

        public Factory(Cluster.Manager manager, AuthProvider authProvider) {
            this(manager, manager.configuration, authProvider);
        }

        private Factory(DefaultResponseHandler defaultHandler, Configuration configuration, AuthProvider authProvider) {
            this.defaultHandler = defaultHandler;
            this.configuration = configuration;
            this.authProvider = authProvider;
        }

        public int getPort() {
            return configuration.getProtocolOptions().getPort();
        }

        /**
         * Opens a new connection to the node this factory points to.
         *
         * @return the newly created (and initialized) connection.
         *
         * @throws ConnectionException if connection attempt fails.
         */
        public Connection open(Host host) throws ConnectionException, InterruptedException {
            InetAddress address = host.getAddress();

            if (isShutdown)
                throw new ConnectionException(address, "Connection factory is shut down");

            String name = address.toString() + "-" + getIdGenerator(host).getAndIncrement();
            return new Connection(name, address, this);
        }

        /**
         * Same as open, but associate the created connection to the provided connection pool.
         */
        public PooledConnection open(HostConnectionPool pool) throws ConnectionException, InterruptedException {
            InetAddress address = pool.host.getAddress();

            if (isShutdown)
                throw new ConnectionException(address, "Connection factory is shut down");

            String name = address.toString() + "-" + getIdGenerator(pool.host).getAndIncrement();
            return new PooledConnection(name, address, this, pool);
        }

        private AtomicInteger getIdGenerator(Host host) {
            AtomicInteger g = idGenerators.get(host);
            if (g == null) {
                g = new AtomicInteger(1);
                AtomicInteger old = idGenerators.putIfAbsent(host, g);
                if (old != null)
                    g = old;
            }
            return g;
        }

        public long getConnectTimeoutMillis() {
            return configuration.getSocketOptions().getConnectTimeoutMillis();
        }

        public long getReadTimeoutMillis() {
            return configuration.getSocketOptions().getReadTimeoutMillis();
        }

        private ClientBootstrap newBootstrap() {
            ClientBootstrap b = new ClientBootstrap(channelFactory);

            SocketOptions options = configuration.getSocketOptions();

            b.setOption("connectTimeoutMillis", options.getConnectTimeoutMillis());
            Boolean keepAlive = options.getKeepAlive();
            if (keepAlive != null)
                b.setOption("keepAlive", keepAlive);
            Boolean reuseAddress = options.getReuseAddress();
            if (reuseAddress != null)
                b.setOption("reuseAddress", reuseAddress);
            Integer soLinger = options.getSoLinger();
            if (soLinger != null)
                b.setOption("soLinger", soLinger);
            Boolean tcpNoDelay = options.getTcpNoDelay();
            if (tcpNoDelay != null)
                b.setOption("tcpNoDelay", tcpNoDelay);
            Integer receiveBufferSize = options.getReceiveBufferSize();
            if (receiveBufferSize != null)
                b.setOption("receiveBufferSize", receiveBufferSize);
            Integer sendBufferSize = options.getSendBufferSize();
            if (sendBufferSize != null)
                b.setOption("sendBufferSize", sendBufferSize);

            return b;
        }

        public void shutdown() {
            // Make sure we skip creating connection from now on.
            isShutdown = true;

            // All channels should be closed already, we call this just to be sure. And we know
            // we're not on an I/O thread or anything, so just call await.
            allChannels.close().awaitUninterruptibly();

            // This will call shutdownNow on the boss and worker executor. Since this is called
            // only once all connection have been individually closed, it's fine.
            channelFactory.releaseExternalResources();
            timer.stop();
        }
    }

    private class Dispatcher extends SimpleChannelUpstreamHandler {

        public final StreamIdGenerator streamIdHandler = new StreamIdGenerator();
        private final ConcurrentMap<Integer, ResponseHandler> pending = new ConcurrentHashMap<Integer, ResponseHandler>();

        public void add(ResponseHandler handler) {
            ResponseHandler old = pending.put(handler.streamId, handler);
            assert old == null;
        }

        public void removeHandler(int streamId, boolean releaseStreamId) {

            // If we don't release the ID, mark first so that we can rely later on the fact that if
            // we receive a response for an ID with no handler, it's that this ID has been marked.
            if (!releaseStreamId)
                streamIdHandler.mark(streamId);

            ResponseHandler handler = pending.remove(streamId);
            if (handler != null)
                handler.cancelTimeout();

            if (releaseStreamId)
                streamIdHandler.release(streamId);
        }

        @Override
        public void messageReceived(ChannelHandlerContext ctx, MessageEvent e) {
            if (!(e.getMessage() instanceof Message.Response)) {
                String msg = asDebugString(e.getMessage());
                logger.error("[{}] Received unexpected message: {}", name, msg);
                defunct(new TransportException(address, "Unexpected message received: " + msg));
            } else {
                Message.Response response = (Message.Response)e.getMessage();
                int streamId = response.getStreamId();

                logger.trace("[{}] received: {}", name, e.getMessage());

                if (streamId < 0) {
                    factory.defaultHandler.handle(response);
                    return;
                }

                ResponseHandler handler = pending.remove(streamId);
                streamIdHandler.release(streamId);
                if (handler == null) {
                    /**
                     * During normal operation, we should not receive responses for which we don't have a handler. There is
                     * two cases however where this can happen:
                     *   1) The connection has been defuncted due to some internal error and we've raced between removing the
                     *      handler and actually closing the connection; since the original error has been logged, we're fine
                     *      ignoring this completely.
                     *   2) This request has timeouted. In that case, we've already switched to another host (or errored out
                     *      to the user). So log it for debugging purpose, but it's fine ignoring otherwise.
                     */
                    streamIdHandler.unmark(streamId);
                    if (logger.isDebugEnabled())
                        logger.debug("[{}] Response received on stream {} but no handler set anymore (either the request has "
                                   + "timeouted or it was closed due to another error). Received message is {}", name, streamId, asDebugString(response));
                    return;
                }
                handler.cancelTimeout();
                handler.callback.onSet(Connection.this, response, System.nanoTime() - handler.startTime);

                // If we happen to be closed and we're the last outstanding request, we need to signal the close future
                // (note: this is racy as the signaling can be called more than once, but that's not a problem)
                if (isClosed() && pending.isEmpty())
                    closeFuture.get().force();
            }
        }

        // Make sure we don't print huge responses in debug/error logs.
        private String asDebugString(Object obj)
        {
            if (obj == null)
                return "null";

            String msg = obj.toString();
            if (msg.length() < 500)
                return msg;

            return msg.substring(0, 500) + "... [message of size " + msg.length() + " truncated]";
        }

        @Override
        public void exceptionCaught(ChannelHandlerContext ctx, ExceptionEvent e) {
            if (logger.isTraceEnabled())
                logger.trace(String.format("[%s] connection error", name), e.getCause());

            // Ignore exception while writing, this will be handled by write() directly
            if (writer.get() > 0)
                return;

            defunct(new TransportException(address, String.format("Unexpected exception triggered (%s)", e.getCause()), e.getCause()));
        }

        public void errorOutAllHandler(ConnectionException ce) {
            Iterator<ResponseHandler> iter = pending.values().iterator();
            while (iter.hasNext())
            {
                ResponseHandler handler = iter.next();
                handler.callback.onException(Connection.this, ce, System.nanoTime() - handler.startTime);
                iter.remove();
            }
        }

        @Override
        public void channelClosed(ChannelHandlerContext ctx, ChannelStateEvent e) {
            // If we've closed the channel server side then we don't really want to defunct the connection, but
            // if there is remaining thread waiting on us, we still want to wake them up
            if (isClosed())
                errorOutAllHandler(new TransportException(address, "Channel has been closed"));
            else
                defunct(new TransportException(address, "Channel has been closed"));
        }
    }

    private class ConnectionCloseFuture extends CloseFuture {

        @Override
        public ConnectionCloseFuture force() {
            // Note: we must not call releaseExternalResources on the bootstrap, because this shutdown the executors, which are shared

            // This method can be thrown during Connection ctor, at which point channel is not yet set. This is ok.
            if (channel == null) {
                set(null);
                return this;
            }

            // We're going to close this channel. If anyone is waiting on that connection, we should defunct it otherwise it'll wait
            // forever. In general this won't happen since we get there only when all ongoing query are done, but this can happen
            // if the shutdown is forced. This is a no-op if there is no handler set anymore.
            dispatcher.errorOutAllHandler(new TransportException(address, "Connection has been closed"));

            ChannelFuture future = channel.close();
            future.addListener(new ChannelFutureListener() {
                public void operationComplete(ChannelFuture future) {
                    if (future.getCause() != null)
                        ConnectionCloseFuture.this.setException(future.getCause());
                    else
                        ConnectionCloseFuture.this.set(null);
                }
            });
            return this;
        }
    }

    static class Future extends AbstractFuture<Message.Response> implements RequestHandler.Callback {

        private final Message.Request request;
        private volatile InetAddress address;

        public Future(Message.Request request) {
            this.request = request;
        }

        @Override
        public void register(RequestHandler handler) {
            // noop, we don't care about the handler here so far
        }

        @Override
        public Message.Request request() {
            return request;
        }

        @Override
        public void onSet(Connection connection, Message.Response response, ExecutionInfo info, Statement statement, long latency) {
            onSet(connection, response, latency);
        }

        @Override
        public void onSet(Connection connection, Message.Response response, long latency) {
            this.address = connection.address;
            super.set(response);
        }

        @Override
        public void onException(Connection connection, Exception exception, long latency) {
            // If all nodes are down, we will get a null connection here. This is fine, if we have
            // an exception, consumers shouldn't assume the address is not null.
            if (connection != null)
                this.address = connection.address;
            super.setException(exception);
        }

        @Override
        public void onTimeout(Connection connection, long latency) {
            assert connection != null; // We always timeout on a specific connection, so this shouldn't be null
            this.address = connection.address;
            super.setException(new ConnectionException(connection.address, "Operation Timeouted"));
        }

        public InetAddress getAddress() {
            return address;
        }
    }

    interface ResponseCallback {
        public Message.Request request();
        public void onSet(Connection connection, Message.Response response, long latency);
        public void onException(Connection connection, Exception exception, long latency);
        public void onTimeout(Connection connection, long latency);
    }

    static class ResponseHandler {

        public final Connection connection;
        public final int streamId;
        public final ResponseCallback callback;

        private final Timeout timeout;
        private final long startTime;

        public ResponseHandler(Connection connection, ResponseCallback callback) throws BusyConnectionException {
            this.connection = connection;
            this.streamId = connection.dispatcher.streamIdHandler.next();
            this.callback = callback;

            long timeoutMs = connection.factory.getReadTimeoutMillis();
            this.timeout = timeoutMs <= 0 ? null : connection.factory.timer.newTimeout(onTimeoutTask(), timeoutMs, TimeUnit.MILLISECONDS);

            this.startTime = System.nanoTime();
        }

        void cancelTimeout() {
            if (timeout != null)
                timeout.cancel();
        }

        public void cancelHandler() {
            // We haven't really received a response: we want to remove the handle because we gave up on that
            // request and there is no point in holding the handler, but we don't release the streamId. If we
            // were, a new request could reuse that ID but get the answer to the request we just gave up on instead
            // of its own answer, and we would have no way to detect that.
            connection.dispatcher.removeHandler(streamId, false);
        }

        private TimerTask onTimeoutTask() {
            return new TimerTask() {
                @Override
                public void run(Timeout timeout) {
                    callback.onTimeout(connection, System.nanoTime() - startTime);
                    cancelHandler();
                }
            };
        }
    }

    public interface DefaultResponseHandler {
        public void handle(Message.Response response);
    }

    private static class PipelineFactory implements ChannelPipelineFactory {
        // Stateless handlers
        private static final Message.ProtocolDecoder messageDecoder = new Message.ProtocolDecoder();
        private static final Message.ProtocolEncoder messageEncoder = new Message.ProtocolEncoder();
        private static final Frame.Encoder frameEncoder = new Frame.Encoder();

        private final Connection connection;
        private final FrameCompressor compressor;
        private final SSLOptions sslOptions;

        public PipelineFactory(Connection connection, FrameCompressor compressor, SSLOptions sslOptions) {
            this.connection = connection;
            this.compressor = compressor;
            this.sslOptions = sslOptions;
        }

        @Override
        public ChannelPipeline getPipeline() throws Exception {
            ChannelPipeline pipeline = Channels.pipeline();

            if (sslOptions != null) {
                SSLEngine engine = sslOptions.context.createSSLEngine();
                engine.setUseClientMode(true);
                engine.setEnabledCipherSuites(sslOptions.cipherSuites);
                SslHandler handler = new SslHandler(engine);
                handler.setCloseOnSSLException(true);
                pipeline.addLast("ssl", handler);
            }

            //pipeline.addLast("debug", new LoggingHandler(InternalLogLevel.INFO));

            pipeline.addLast("frameDecoder", new Frame.Decoder());
            pipeline.addLast("frameEncoder", frameEncoder);

            if (compressor != null) {
                pipeline.addLast("frameDecompressor", new Frame.Decompressor(compressor));
                pipeline.addLast("frameCompressor", new Frame.Compressor(compressor));
            }

            pipeline.addLast("messageDecoder", messageDecoder);
            pipeline.addLast("messageEncoder", messageEncoder);

            pipeline.addLast("dispatcher", connection.dispatcher);

            return pipeline;
        }
    }
}<|MERGE_RESOLUTION|>--- conflicted
+++ resolved
@@ -79,13 +79,7 @@
      * @throws ConnectionException if the connection attempts fails or is
      * refused by the server.
      */
-<<<<<<< HEAD
-    private Connection(String name, InetAddress address, Factory factory) throws ConnectionException, InterruptedException {
-=======
     protected Connection(String name, InetAddress address, Factory factory) throws ConnectionException, InterruptedException {
-        super(EMPTY_TRACKER);
-
->>>>>>> 32300c20
         this.address = address;
         this.factory = factory;
         this.name = name;

/*
 *      Copyright (C) 2012-2015 DataStax Inc.
 *
 *   Licensed under the Apache License, Version 2.0 (the "License");
 *   you may not use this file except in compliance with the License.
 *   You may obtain a copy of the License at
 *
 *      http://www.apache.org/licenses/LICENSE-2.0
 *
 *   Unless required by applicable law or agreed to in writing, software
 *   distributed under the License is distributed on an "AS IS" BASIS,
 *   WITHOUT WARRANTIES OR CONDITIONS OF ANY KIND, either express or implied.
 *   See the License for the specific language governing permissions and
 *   limitations under the License.
 */
package com.datastax.driver.core;

import com.datastax.driver.core.exceptions.NoHostAvailableException;
import org.testng.annotations.Test;

import java.util.concurrent.TimeUnit;

import static com.datastax.driver.core.Assertions.assertThat;

@CCMConfig(auth = false)
public class SSLEncryptionTest extends SSLTestBase {

    /**
     * <p>
     * Validates that an SSL connection can be established without client auth if the target
     * cassandra cluster is using SSL and does not require auth.
     * </p>
     *
     * @test_category connection:ssl
     * @expected_result Connection can be established to a cassandra node using SSL.
     */
    @Test(groups = "short", dataProvider = "sslImplementation", dataProviderClass = SSLTestBase.class)
    public void should_connect_with_ssl_without_client_auth_and_node_doesnt_require_auth(SslImplementation sslImplementation) throws Exception {
        connectWithSSLOptions(getSSLOptions(sslImplementation, false, true));
    }

    /**
     * <p>
     * Validates that an SSL connection can not be established if the client does not trust
     * the cassandra node's certificate.
     * </p>
     *
     * @test_category connection:ssl
     * @expected_result Connection can not be established to a cassandra node using SSL with an untrusted cert.
     */
    @Test(groups = "short", dataProvider = "sslImplementation", dataProviderClass = SSLTestBase.class, expectedExceptions = {NoHostAvailableException.class})
    public void should_not_connect_with_ssl_without_trusting_server_cert(SslImplementation sslImplementation) throws Exception {
        connectWithSSLOptions(getSSLOptions(sslImplementation, false, false));
    }

    /**
     * <p>
     * Validates that an SSL connection can not be established if the client is not specifying SSL, but
     * the cassandra node is using SSL.
     * </p>
     * <p/>
     * <p>
     * Note that future versions of cassandra may support both SSL-encrypted and non-SSL connections
     * simultaneously (CASSANDRA-8803)
     * </p>
     *
     * @test_category connection:ssl
     * @expected_result Connection can not be established to a cassandra node using SSL and the client not using SSL.
     */
    @Test(groups = "short", expectedExceptions = {NoHostAvailableException.class})
    public void should_not_connect_without_ssl_but_node_uses_ssl() throws Exception {
        Cluster cluster = register(Cluster.builder()
                .addContactPointsWithPorts(this.getInitialContactPoints())
                .withAddressTranslater(ccm.addressTranslator())
                .build());
        cluster.connect();
    }

    /**
     * <p>
     * Validates that if connection is lost to a node that is using SSL authentication, that connection can be
     * re-established when the node becomes available again.
     * </p>
     *
     * @test_category connection:ssl
     * @expected_result Connection is re-established within a sufficient amount of time after a node comes back online.
     */
<<<<<<< HEAD
    @Test(groups = "long", dataProvider = "sslImplementation", dataProviderClass = SSLTestBase.class)
    public void should_reconnect_with_ssl_on_node_up(SslImplementation sslImplementation) throws Exception {
        Cluster cluster = null;
        try {
            cluster = Cluster.builder()
                    .addContactPoint(CCMBridge.IP_PREFIX + '1')
                    .withSSL(getSSLOptions(sslImplementation, true, true))
                    .build();
=======
    @CCMConfig(dirtiesContext = true)
    @Test(groups = "long")
    public void should_reconnect_with_ssl_on_node_up() throws Exception {
        Cluster cluster = register(Cluster.builder()
                .addContactPointsWithPorts(this.getInitialContactPoints())
                .withAddressTranslater(ccm.addressTranslator())
                .withSSL(getSSLOptions(Optional.of(DEFAULT_CLIENT_KEYSTORE_PATH), Optional.of(DEFAULT_CLIENT_TRUSTSTORE_PATH)))
                .build());
>>>>>>> 9300eb71

        cluster.connect();

        ccm.stop(1);
        ccm.start(1);

        assertThat(cluster).host(1).comesUpWithin(TestUtils.TEST_BASE_NODE_WAIT, TimeUnit.SECONDS);
    }

    /**
     * <p>
     * Validates that SSL connectivity can be configured via the standard javax.net.ssl System properties.
     * </p>
     *
     * @test_category connection:ssl
     * @expected_result Connection can be established.
     */
    @Test(groups = "isolated")
    public void should_use_system_properties_with_default_ssl_options() throws Exception {
<<<<<<< HEAD
        System.setProperty("javax.net.ssl.trustStore", CCMBridge.DEFAULT_CLIENT_TRUSTSTORE_FILE.getAbsolutePath());
        System.setProperty("javax.net.ssl.trustStorePassword", CCMBridge.DEFAULT_CLIENT_TRUSTSTORE_PASSWORD);

        connectWithSSL();
=======
        System.setProperty("javax.net.ssl.trustStore", DEFAULT_CLIENT_TRUSTSTORE_FILE.getAbsolutePath());
        System.setProperty("javax.net.ssl.trustStorePassword", DEFAULT_CLIENT_TRUSTSTORE_PASSWORD);
        try {
            connectWithSSL();
        } finally {
            try {
                System.clearProperty("javax.net.ssl.trustStore");
                System.clearProperty("javax.net.ssl.trustStorePassword");
            } catch (SecurityException e) {
                // ok
            }
        }
>>>>>>> 9300eb71
    }
}<|MERGE_RESOLUTION|>--- conflicted
+++ resolved
@@ -21,6 +21,8 @@
 import java.util.concurrent.TimeUnit;
 
 import static com.datastax.driver.core.Assertions.assertThat;
+import static com.datastax.driver.core.CCMBridge.DEFAULT_CLIENT_TRUSTSTORE_FILE;
+import static com.datastax.driver.core.CCMBridge.DEFAULT_CLIENT_TRUSTSTORE_PASSWORD;
 
 @CCMConfig(auth = false)
 public class SSLEncryptionTest extends SSLTestBase {
@@ -71,7 +73,7 @@
     public void should_not_connect_without_ssl_but_node_uses_ssl() throws Exception {
         Cluster cluster = register(Cluster.builder()
                 .addContactPointsWithPorts(this.getInitialContactPoints())
-                .withAddressTranslater(ccm.addressTranslator())
+                .withAddressTranslator(ccm.addressTranslator())
                 .build());
         cluster.connect();
     }
@@ -85,25 +87,14 @@
      * @test_category connection:ssl
      * @expected_result Connection is re-established within a sufficient amount of time after a node comes back online.
      */
-<<<<<<< HEAD
+    @CCMConfig(dirtiesContext = true)
     @Test(groups = "long", dataProvider = "sslImplementation", dataProviderClass = SSLTestBase.class)
     public void should_reconnect_with_ssl_on_node_up(SslImplementation sslImplementation) throws Exception {
-        Cluster cluster = null;
-        try {
-            cluster = Cluster.builder()
-                    .addContactPoint(CCMBridge.IP_PREFIX + '1')
-                    .withSSL(getSSLOptions(sslImplementation, true, true))
-                    .build();
-=======
-    @CCMConfig(dirtiesContext = true)
-    @Test(groups = "long")
-    public void should_reconnect_with_ssl_on_node_up() throws Exception {
         Cluster cluster = register(Cluster.builder()
                 .addContactPointsWithPorts(this.getInitialContactPoints())
-                .withAddressTranslater(ccm.addressTranslator())
-                .withSSL(getSSLOptions(Optional.of(DEFAULT_CLIENT_KEYSTORE_PATH), Optional.of(DEFAULT_CLIENT_TRUSTSTORE_PATH)))
+                .withAddressTranslator(ccm.addressTranslator())
+                .withSSL(getSSLOptions(sslImplementation, true, true))
                 .build());
->>>>>>> 9300eb71
 
         cluster.connect();
 
@@ -123,12 +114,6 @@
      */
     @Test(groups = "isolated")
     public void should_use_system_properties_with_default_ssl_options() throws Exception {
-<<<<<<< HEAD
-        System.setProperty("javax.net.ssl.trustStore", CCMBridge.DEFAULT_CLIENT_TRUSTSTORE_FILE.getAbsolutePath());
-        System.setProperty("javax.net.ssl.trustStorePassword", CCMBridge.DEFAULT_CLIENT_TRUSTSTORE_PASSWORD);
-
-        connectWithSSL();
-=======
         System.setProperty("javax.net.ssl.trustStore", DEFAULT_CLIENT_TRUSTSTORE_FILE.getAbsolutePath());
         System.setProperty("javax.net.ssl.trustStorePassword", DEFAULT_CLIENT_TRUSTSTORE_PASSWORD);
         try {
@@ -141,6 +126,5 @@
                 // ok
             }
         }
->>>>>>> 9300eb71
     }
 }
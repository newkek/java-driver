--- conflicted
+++ resolved
@@ -33,20 +33,19 @@
         return new TokenRangeAssert(range);
     }
 
-<<<<<<< HEAD
     public static DataTypeAssert assertThat(DataType type) {
         return new DataTypeAssert(type);
     }
     
     public static IndexMetadataAssert assertThat(IndexMetadata indexMetadata) {
         return new IndexMetadataAssert(indexMetadata);
-=======
+    }
+
     public static KeyspaceMetadataAssert assertThat(KeyspaceMetadata metadata) {
         return new KeyspaceMetadataAssert(metadata);
     }
 
     public static TableMetadataAssert assertThat(TableMetadata metadata) {
         return new TableMetadataAssert(metadata);
->>>>>>> dc32a6db
     }
 }
--- conflicted
+++ resolved
@@ -184,11 +184,7 @@
      * @since 3.1.0
      */
     @Test(groups = "short")
-<<<<<<< HEAD
     @CassandraVersion("2.2.0")
-=======
-    @CassandraVersion("2.2")
->>>>>>> 6055f075
     public void should_support_select_json_output() throws Exception {
         // when
         ResultSet r = session().execute(select().json().from(TABLE1).where(eq("k", "key0")));
@@ -238,11 +234,7 @@
      * @since 3.1.0
      */
     @Test(groups = "short")
-<<<<<<< HEAD
     @CassandraVersion("2.2.0")
-=======
-    @CassandraVersion("2.2")
->>>>>>> 6055f075
     public void should_support_insert_json() throws Exception {
         // when
         String key = "should_support_insert_json_with_codec_format";
@@ -270,11 +262,7 @@
      * @since 3.1.0
      */
     @Test(groups = "short")
-<<<<<<< HEAD
     @CassandraVersion("2.2.0")
-=======
-    @CassandraVersion("2.2")
->>>>>>> 6055f075
     public void should_support_fromJson_and_toJson() throws Exception {
         String key = "should_support_fromJson_and_toJson";
         JsonObject inputAddr = Json.createObjectBuilder()
